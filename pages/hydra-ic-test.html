<!--
 Copyright 2019 Google LLC

 Licensed under the Apache License, Version 2.0 (the "License");
 you may not use this file except in compliance with the License.
 You may obtain a copy of the License at

      http://www.apache.org/licenses/LICENSE-2.0

 Unless required by applicable law or agreed to in writing, software
 distributed under the License is distributed on an "AS IS" BASIS,
 WITHOUT WARRANTIES OR CONDITIONS OF ANY KIND, either express or implied.
 See the License for the specific language governing permissions and
 limitations under the License.
-->

<html>
  <head>
    <link rel="stylesheet" href="/static/css/icdemo-test.css">
    <script src="https://ajax.googleapis.com/ajax/libs/jquery/3.3.1/jquery.min.js"></script>
    <script>
      var clientId = "903cfaeb-57d9-4ef6-5659-04377794ed65";
      var clientSecret = "48f7e552-d9b7-42f3-ba76-e5ab5b3c70ab";
      var scope = "openid+offline+profile+identities+account_admin+ga4gh_passport_v1";
      var loginURL = "_HYDRA_URL_/oauth2/auth?audience=&client_id=" + clientId + "&nonce=_NONCE_&redirect_uri=_REDIRECT_&response_type=code&scope="+ scope +"&state=_STATE_";
      var tokenURL = "_HYDRA_URL_/oauth2/token";
      var userinfoURL = "_HYDRA_URL_/userinfo";
      var tokenQuery = "grant_type=authorization_code&redirect_uri=_REDIRECT_&code=_AUTH_CODE_";

      function validateStateAndNonce(stateID) {
        var state = window.localStorage.getItem('state');
        if (!state) {
          $("#log").text(`request with invalid 'state' ${stateID}, no 'state' in database`);
          window.alert(`app maybe under attack.`);
        }
        var s = JSON.parse(state);
        if (s.id !== stateID) {
          $("#log").text(`request with invalid 'state' ${stateID}, 'state' in database is ${s.id}`);
          window.alert(`app maybe under attack.`);
          return false;
        }

        window.localStorage.removeItem('state');
        return true;
      }

      function init() {
        var params = new URLSearchParams(window.location.search);
        var code = params.get('code');
        if (code) {
          $("#auth_code").val(code);
          var state = params.get('state');
          // validateState(state);
        }
        var hydraUrl = $("#hydra_url").val();
        if (hydraUrl.includes("//localhost:")) {
          var port = new URL(hydraUrl).port;
          hydraUrl = `${window.location.protocol}//${window.location.hostname}:${port}`;
          $("#hydra_url").val(hydraUrl);
        }
      }

      function randomString(length) {
        var charset = '0123456789ABCDEFGHIJKLMNOPQRSTUVXYZabcdefghijklmnopqrstuvwxyz'
        result = ''

        while (length > 0) {
          var bytes = new Uint8Array(16);
          var random = window.crypto.getRandomValues(bytes);

          random.forEach(function(c) {
            if (length == 0) {
              return;
            }
            if (c < charset.length) {
              result += charset[c];
              length--;
            }
          });
        }
        return result;
      }

      function makeURL(pattern, token, state, nonce) {
        var redirect = window.location.href.split("?")[0];
        state = state || "";
        nonce = nonce || "";
        return pattern.replace(/_AUTH_CODE_/g, encodeURIComponent(token))
                      .replace(/_REDIRECT_/g, encodeURIComponent(redirect))
                      .replace(/_HYDRA_URL_/g, encodeURI($("#hydra_url").val()))
                      .replace(/_TOKEN_/g, encodeURIComponent($("#passport").val()))
                      .replace(/_STATE_/g, state)
                      .replace(/_NONCE_/g, nonce)
      }
      function auth() {
        var stateID = randomString(16);
        var state = new Object();
        state.id = stateID;
        window.localStorage.setItem('state', JSON.stringify(state));

        var nonce = randomString(16);
        window.localStorage.setItem('nonce', nonce);

        var url = makeURL(loginURL, /*token*/ undefined, stateID, nonce);
        window.location.href = url;
      }

      function tokenExchange() {
        var authCode = $("#auth_code").val();
        if (!authCode) {
          $("#log").text("must login first...");
          return;
        }
        var url = makeURL(tokenURL);
        $.ajax({
          url: url,
          type: "POST",
          data: makeURL(tokenQuery, authCode),
          beforeSend: function(xhr){xhr.setRequestHeader('Authorization', 'Basic ' + btoa(clientId+":"+clientSecret));},
          success: function(resp) {
            $("#log").text("Authorization: " + JSON.stringify(resp, undefined, 2));
            $("#token").val(resp.access_token);
          },
          error: function(err) {
            $("#log").text(JSON.stringify(err, undefined, 2));
          }
        });
      }
      function userinfo() {
        var tok = $("#token").val();
        if (!tok) {
          $("#log").text("must login first...");
          return;
        }
        var url = makeURL(userinfoURL);
        $.ajax({
          url: url,
          type: "GET",
          beforeSend: function(xhr){xhr.setRequestHeader('Authorization', 'Bearer ' + tok)},
          success: function(resp) {
            $("#log").text("Userinfo: " + JSON.stringify(resp, undefined, 2));
          },
          error: function(err) {
            $("#log").text(JSON.stringify(err, undefined, 2));
          }
        });
      }
      function displayResult(result) {
        $("#log").text(JSON.stringify(result, undefined, 2));
      }
      function displaySuccess(str) {
        $("#log").text(str);
      }
      function displayError(str) {
        $("#log").text(str);
      }
<<<<<<< HEAD
=======
      function clearPage() {
        window.localStorage.removeItem('primary_token');
        window.location.href = makeURL("_PATH_");
      }
      function debugJWT(selector) {
        var token = $(selector).val();
        window.open("https://jwt.io/#debugger-io?token="+token);
      }
>>>>>>> 90374fb3
    </script>
  </head>
  <body onload="init()">
    <h1>Hydra Token Flow IC Test</h1>
    <div class="box">
      <h3>1. Auth on Hydra</h3>
      <input id="hydra_url" style="width:100%" value="${HYDRA_URL}">
      <div>
        <a class="btn blue" onclick="auth()">Login</a>
        <a class="btn white" onclick="$('#hydra_url').val('${HYDRA_URL}');">Default Hydra</a>
      </div>
    </div>
    <div class="box">
      <h3>2. Get Authentication Code</h3>
      <textarea id="auth_code" rows="4" style="width:100%" readonly></textarea>
      <div>
        <a class="btn blue" onclick="tokenExchange()">Token Exchange</a>
      </div>
    </div>
    <div class="box">
      <h3>3. fetch userinfo</h3>
      <textarea id="token" rows="7" style="width:100%" readonly></textarea>
      <div>
<<<<<<< HEAD
        <a class="btn black" onclick="userinfo()">Fetch Userinfo</a>
=======
        <a class="btn black" onclick="userinfo()">Token Userinfo</a>
        <a class="btn black" onclick="accountInfo()">Account Info</a>
        <a class="btn white" onclick="debugJWT('#token')">JWT.IO</a>
>>>>>>> 90374fb3
      </div>
    </div>

    <pre id="log"></pre>
  </body>
</html><|MERGE_RESOLUTION|>--- conflicted
+++ resolved
@@ -154,8 +154,6 @@
       function displayError(str) {
         $("#log").text(str);
       }
-<<<<<<< HEAD
-=======
       function clearPage() {
         window.localStorage.removeItem('primary_token');
         window.location.href = makeURL("_PATH_");
@@ -164,7 +162,6 @@
         var token = $(selector).val();
         window.open("https://jwt.io/#debugger-io?token="+token);
       }
->>>>>>> 90374fb3
     </script>
   </head>
   <body onload="init()">
@@ -188,13 +185,9 @@
       <h3>3. fetch userinfo</h3>
       <textarea id="token" rows="7" style="width:100%" readonly></textarea>
       <div>
-<<<<<<< HEAD
-        <a class="btn black" onclick="userinfo()">Fetch Userinfo</a>
-=======
         <a class="btn black" onclick="userinfo()">Token Userinfo</a>
         <a class="btn black" onclick="accountInfo()">Account Info</a>
         <a class="btn white" onclick="debugJWT('#token')">JWT.IO</a>
->>>>>>> 90374fb3
       </div>
     </div>
 
