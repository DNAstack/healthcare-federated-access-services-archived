--- conflicted
+++ resolved
@@ -40,11 +40,6 @@
 	identityProvidersPath:        {ClientID: true, ClientSecret: false},
 	translatorsPath:              {ClientID: true, ClientSecret: false},
 	adminTokenMetadataPath:       {ClientID: true, ClientSecret: true},
-<<<<<<< HEAD
-	revocationPath:               {ClientID: true, ClientSecret: true},
-	loginPagePath:                {ClientID: true, ClientSecret: false},
-=======
->>>>>>> 2a9a647c
 	loginPath:                    {ClientID: false, ClientSecret: false},
 	acceptLoginPath:              {ClientID: false, ClientSecret: false},
 	finishLoginPath:              {ClientID: false, ClientSecret: false},
@@ -57,18 +52,10 @@
 	adminClaimsPath:              {ClientID: true, ClientSecret: true},
 	hydraLoginPath:               {ClientID: false, ClientSecret: false},
 	hydraConsentPath:             {ClientID: false, ClientSecret: false},
-<<<<<<< HEAD
-	hydraTestPage:                {ClientID: false, ClientSecret: false},
-	"/tokens":                    {ClientID: true, ClientSecret: true},
-	"/tokens/":                   {ClientID: true, ClientSecret: true},
-	"/consents":                  {ClientID: true, ClientSecret: true},
-	"/consents/":                 {ClientID: true, ClientSecret: true},
-=======
 	tokensPath:                   {ClientID: true, ClientSecret: true},
 	tokenPath:                    {ClientID: true, ClientSecret: true},
 	consentsPath:                 {ClientID: true, ClientSecret: true},
 	consentPath:                  {ClientID: true, ClientSecret: true},
->>>>>>> 2a9a647c
 	staticFilePath:               {ClientID: false, ClientSecret: false},
 }
 
