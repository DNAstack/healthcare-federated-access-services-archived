// Copyright 2019 Google LLC
//
// Licensed under the Apache License, Version 2.0 (the "License");
// you may not use this file except in compliance with the License.
// You may obtain a copy of the License at
//
//      http://www.apache.org/licenses/LICENSE-2.0
//
// Unless required by applicable law or agreed to in writing, software
// distributed under the License is distributed on an "AS IS" BASIS,
// WITHOUT WARRANTIES OR CONDITIONS OF ANY KIND, either express or implied.
// See the License for the specific language governing permissions and
// limitations under the License.

// Binary hydra_reset to reset clients in hydra.
package main

import (
	"net/http"
	"os"

<<<<<<< HEAD
=======
	"github.com/GoogleCloudPlatform/healthcare-federated-access-services/lib/dsstore" /* copybara-comment: dsstore */
>>>>>>> 0fe2782b
	"github.com/GoogleCloudPlatform/healthcare-federated-access-services/lib/oathclients" /* copybara-comment: oathclients */
	"github.com/GoogleCloudPlatform/healthcare-federated-access-services/lib/storage" /* copybara-comment: storage */

	glog "github.com/golang/glog" /* copybara-comment */
	pb "github.com/GoogleCloudPlatform/healthcare-federated-access-services/proto/common/v1" /* copybara-comment: go_proto */
	dpb "github.com/GoogleCloudPlatform/healthcare-federated-access-services/proto/dam/v1" /* copybara-comment: go_proto */
	ipb "github.com/GoogleCloudPlatform/healthcare-federated-access-services/proto/ic/v1" /* copybara-comment: go_proto */
)

func loadClients(serviceType, serviceName, path string) (map[string]*pb.Client, map[string]string) {
	fs := storage.NewFileStorage(serviceName, path)

	if serviceType == "ic" {
		cfg := &ipb.IcConfig{}
		if err := fs.Read(storage.ConfigDatatype, storage.DefaultRealm, storage.DefaultUser, storage.DefaultID, storage.LatestRev, cfg); err != nil {
			glog.Fatalf("load config failed: %v", err)
		}
		secrets := &ipb.IcSecrets{}
		if err := fs.Read(storage.SecretsDatatype, storage.DefaultRealm, storage.DefaultUser, storage.DefaultID, storage.LatestRev, secrets); err != nil {
			glog.Fatalf("load secrets failed: %v", err)
		}

		return cfg.Clients, secrets.ClientSecrets
	}

	if serviceType == "dam" {
		cfg := &dpb.DamConfig{}
		if err := fs.Read(storage.ConfigDatatype, storage.DefaultRealm, storage.DefaultUser, storage.DefaultID, storage.LatestRev, cfg); err != nil {
			glog.Fatalf("load config failed: %v", err)
		}
		secrets := &dpb.DamSecrets{}
		if err := fs.Read(storage.SecretsDatatype, storage.DefaultRealm, storage.DefaultUser, storage.DefaultID, storage.LatestRev, secrets); err != nil {
			glog.Fatalf("load secrets failed: %v", err)
		}

		return cfg.Clients, secrets.ClientSecrets
	}

	return nil, nil
}

func main() {
	useHydra := os.Getenv("USE_HYDRA") != ""
	if !useHydra {
		return
	}

	hydraAdminURL := os.Getenv("HYDRA_ADMIN_URL")
	if hydraAdminURL == "" {
		glog.Exitf("Environment variable %q must be set: see app.yaml for more information", "HYDRA_ADMIN_URL")
	}

	serviceType := os.Getenv("TYPE")
	if serviceType != "ic" && serviceType != "dam" {
		glog.Exitf("Environment variable %q must be set to ic or dam", "TYPE")
	}

	path := os.Getenv("CONFIG_PATH")
	if path == "" {
		glog.Exitf("Environment variable %q must be set: see app.yaml for more information", "CONFIG_PATH")
	}

	serviceName := os.Getenv("SERVICE_NAME")
	if serviceName == "" {
		glog.Exitf("Environment variable %q must be set: see app.yaml for more information", "SERVICE_NAME")
	}

<<<<<<< HEAD
	clients, secrets := loadClients(serviceType, serviceName, path)

	if err := oathclients.ResetClients(http.DefaultClient, hydraAdminURL, clients, secrets); err != nil {
		glog.Fatalf("hydra ResetClients failed: %v", err)
=======
	project := os.Getenv("PROJECT")
	if project == "" {
		glog.Exitf("Environment variable %q must be set: see app.yaml for more information", "PROJECT")
	}

	clients, secrets := loadClients(serviceType, serviceName, path)

	store := dsstore.NewDatastoreStorage(context.Background(), project, serviceName, path)

	tx := store.LockTx(serviceType+"_hydra", 0*time.Second, nil)
	if tx == nil {
		glog.Exitf("failed to reset hydra clients: cannot acquire storage lock")
	}
	defer tx.Finish()
	state, err := oathclients.SyncClients(http.DefaultClient, hydraAdminURL, clients, secrets)
	if err != nil {
		glog.Exitf("failed to reset hydra clients: %v", err)
>>>>>>> 0fe2782b
	}

	glog.Infof("sync hydra clients completed: added %d, updated %d, removed %d, unchanged %d, no_secret %d", len(state.Add), len(state.Update), len(state.Remove), len(state.Unchanged), len(state.NoSecret))
}<|MERGE_RESOLUTION|>--- conflicted
+++ resolved
@@ -16,13 +16,12 @@
 package main
 
 import (
+	"context"
 	"net/http"
 	"os"
+	"time"
 
-<<<<<<< HEAD
-=======
 	"github.com/GoogleCloudPlatform/healthcare-federated-access-services/lib/dsstore" /* copybara-comment: dsstore */
->>>>>>> 0fe2782b
 	"github.com/GoogleCloudPlatform/healthcare-federated-access-services/lib/oathclients" /* copybara-comment: oathclients */
 	"github.com/GoogleCloudPlatform/healthcare-federated-access-services/lib/storage" /* copybara-comment: storage */
 
@@ -90,12 +89,6 @@
 		glog.Exitf("Environment variable %q must be set: see app.yaml for more information", "SERVICE_NAME")
 	}
 
-<<<<<<< HEAD
-	clients, secrets := loadClients(serviceType, serviceName, path)
-
-	if err := oathclients.ResetClients(http.DefaultClient, hydraAdminURL, clients, secrets); err != nil {
-		glog.Fatalf("hydra ResetClients failed: %v", err)
-=======
 	project := os.Getenv("PROJECT")
 	if project == "" {
 		glog.Exitf("Environment variable %q must be set: see app.yaml for more information", "PROJECT")
@@ -113,7 +106,6 @@
 	state, err := oathclients.SyncClients(http.DefaultClient, hydraAdminURL, clients, secrets)
 	if err != nil {
 		glog.Exitf("failed to reset hydra clients: %v", err)
->>>>>>> 0fe2782b
 	}
 
 	glog.Infof("sync hydra clients completed: added %d, updated %d, removed %d, unchanged %d, no_secret %d", len(state.Add), len(state.Update), len(state.Remove), len(state.Unchanged), len(state.NoSecret))
