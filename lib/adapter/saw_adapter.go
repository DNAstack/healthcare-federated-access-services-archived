--- conflicted
+++ resolved
@@ -127,25 +127,17 @@
 			}
 		}
 	}
-<<<<<<< HEAD
-
-=======
 	billingProject := cfg.Options.GcpIamBillingProject
 	if len(billingProject) == 0 {
 		billingProject = cfg.Options.GcpServiceAccountProject
 	}
->>>>>>> e7c4a01b
 	return &clouds.ResourceTokenCreationParams{
 		AccountProject: cfg.Options.GcpServiceAccountProject,
 		Items:          items,
 		Roles:          roles,
 		Scopes:         scopes,
 		TokenFormat:    format,
-<<<<<<< HEAD
-		UserProject:    userProject,
-=======
 		BillingProject: billingProject,
->>>>>>> e7c4a01b
 	}, nil
 }
 
