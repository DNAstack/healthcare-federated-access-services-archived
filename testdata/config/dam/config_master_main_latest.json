{
  "version": "v0",
  "revision": "1",
  "commitTime": "1544824316",
  "ui": {
    "label": "Test DAM",
    "description": "Test DAM"
  },
  "trustedPassportIssuers": {
    "test": {
      "issuer": "https://hydra.example.com/",
      "clientId": "00000000-0000-0000-0000-000000000000",
      "ui": {
        "label": "Test",
        "description": "Fake OIDC Issuer for testing"
      }
    },
    "ic_dev": {
      "issuer": "https://ic-dev-dot-hcls-data-connect-demo.appspot.com/oidc",
      "ui": {
        "label": "IC Dev",
        "description": "IC Dev passport issuer"
      }
    },
    "ic_staging": {
      "issuer": "https://ic-staging-dot-hcls-data-connect-demo.appspot.com/oidc",
      "ui": {
        "label": "IC Staging",
        "description": "IC Staging passport issuer"
      }
    },
    "ic_prod": {
      "issuer": "https://ic-prod-dot-hcls-data-connect-demo.appspot.com/oidc",
      "ui": {
        "label": "IC Prod",
        "description": "IC Prod passport issuer"
      }
    },
    "dbGaP": {
      "issuer": "https://dbgap.nlm.nih.gov/aa",
      "translateUsing": "dbgap_translator",
      "ui": {
        "label": "dbGaP passport issuer",
        "description": "dbGaP passport issuer"
      }
    },
    "elixir": {
      "issuer": "https://login.elixir-czech.org/oidc/",
      "translateUsing": "elixir_translator",
      "ui": {
        "label": "elixir passport issuer",
        "description": "elixir passport issuer"
      }
    },
    "nih": {
      "issuer": "https://login.nih.gov/oidc/",
      "translateUsing": "dbgap_translator",
      "ui": {
        "label": "nih passport issuer",
        "description": "nih passport issuer"
      }
    },
    "testBroker": {
<<<<<<< HEAD
      "issuer": "https://example.com/oidc",
      "authUrl": "https://example.com/authorize",
      "tokenUrl": "https://example.com/oidc/token",
=======
      "issuer": "https://hydra.example.com/",
      "authUrl": "https://hydra.example.com/authorize",
      "tokenUrl": "https://hydra.example.com/token",
>>>>>>> 2a9a647c
      "clientId": "00000000-0000-0000-0000-000000000000",
      "ui": {
        "label": "Local IC Dev",
        "description": "Local IC Dev passport issuer"
      }
    }
  },
  "trustedSources": {
    "nih_institutes": {
      "sources": [
        "https://example.org/oidc",
        "https://dbgap.nlm.nih.gov/aa",
        "https://nci.nih.gov",
        "https://institute1.nih.gov",
        "https://institute2.nih.gov",
        "https://institute3.nih.gov",
        "https://institute4.nih.gov"
      ],
      "claims": [
        "^[A-Z].*$",
        "^nih.*$"
      ],
      "ui": {
        "label": "nih institutes",
        "description": "nih institutes claim source"
      }
    },
    "the_broad": {
      "sources": [
        "https://example.org/oidc",
        "https://ga4gh.broadinstitute.org"
      ],
      "ui": {
        "label": "the broad",
        "description": "the broad claim source"
      }
    },
    "elixir_institutes": {
      "sources": [
        "https://example.org/oidc",
        "https://ga4gh.elixir-czech.org/claims"
      ],
      "claims": [
        "BonaFide",
        "^elixir.*$"
      ],
      "ui": {
        "label": "elixir institutes",
        "description": "elixir institutes claim source"
      }
    },
    "eu_universities": {
      "sources": [
        "https://example.org/oidc",
        "https://example.edu"
      ],
      "claims": [
        "AcceptedTermsAndPolicies",
        "AffiliationAndRole",
        "BonaFide"
      ],
      "ui": {
        "label": "eu universities",
        "description": "eu universities claim source"
      }
    },
    "us_universities": {
      "sources": [
        "https://example.org/oidc",
        "https://ga4gh.stanford.edu/claims"
      ],
      "claims": [
        "AcceptedTermsAndPolicies",
        "BonaFide"
      ],
      "ui": {
        "label": "us universities",
        "description": "us universities claim source"
      }
    },
    "research_companies": {
      "sources": [
        "https://example.org/oidc",
        "https://ga4gh.google.com/claims",
        "https://ga4gh.dnastack.com/claims"
      ],
      "claims": [
        "AcceptedTermsAndPolicies",
        "BonaFide"
      ],
      "ui": {
        "label": "research companies",
        "description": "research companies claim source"
      }
    }
  },
  "policies": {
    "bona_fide": {
      "anyOf": [
        {
          "allOf": [
            {
              "type": "BonaFide",
              "value": "split_pattern:https://doi.org/10.1038/s41431-018-0219-y;http://www.ga4gh.org/beacon/bonafide/ver1.0",
              "source": "split_pattern:elixir_institutes;nih_institutes;eu_universities;us_universities;research_companies"
            }
          ]
        },
        {
          "allOf": [
            {
              "type": "AcceptedTermsAndPolicies",
              "value": "const:https://librarycard.broadinstitute.org/v1",
              "source": "split_pattern:the_broad"
            }
          ]
        }
      ],
      "ui": {
        "label": "Bona Fide",
        "description": "NIH custom Bona Fide reseacher status that makes use of Registered Access Bona Fide status and/or Library Cards",
        "infoUrl": "https://doi.org/10.1038/s41431-018-0219-y#Sec6"
      }
    },
    "ethics": {
      "anyOf": [
        {
          "allOf": [
            {
              "type": "AcceptedTermsAndPolicies",
              "value": "const:https://doi.org/10.1038/s41431-018-0219-y",
              "by": "split_pattern:self;so"
            }
          ]
        }
      ],
      "ui": {
        "label": "Researcher Ethics Agreement",
        "description": "Based on Registered Access ethics terms",
        "infoUrl": "https://doi.org/10.1038/s41431-018-0219-y#figure-1"
      }
    },
    "dac": {
      "anyOf": [
        {
          "allOf": [
            {
              "type": "ControlledAccessGrants",
              "value": "const:https://dac.nih.gov/datasets/${DATASET}",
              "source": "split_pattern:nih_institutes",
              "by": "const:dac"
            }
          ]
        }
      ],
      "variableDefinitions": {
        "DATASET": {
          "regexp": "^phs\\d{6}$",
          "ui": {
            "description": "The name of an NIH dataset of the form 'phsXXXXXX'"
          }
        }
      },
      "ui": {
        "label": "Data Access Committee Approval",
        "description": "Approval from a DAC for the researcher to access specific datasets",
        "infoUrl": "https://osp.od.nih.gov/scientific-sharing/policy-oversight/"
      }
    }
  },
  "resources": {
    "dataset_example": {
      "views": {
        "bq_read": {
          "serviceTemplate": "bigquery",
          "version": "dataset v1",
          "topic": "FHIR",
          "partition": "all",
          "fidelity": "normalized",
          "geoLocation": "gcp:na/us/us-central1/us-central1-b",
          "contentTypes": [
            "text/csv"
          ],
          "items": [
            {
              "vars": {
                "project": "dataset-example-project",
                "dataset": "dataset-example-view1"
              }
            },
            {
              "vars": {
                "project": "dataset-example-project",
                "dataset": "dataset-example-view2"
              }
            }
          ],
          "roles": {
            "viewer": {
              "policies": [
                {
                  "name": "dac",
                  "vars": {
                    "DATASET": "phs000710"
                  }
                }
              ]
            }
          },
          "defaultRole": "viewer",
          "ui": {
            "label": "BigQuery Read",
            "description": "GCP BigQuery Read"
          }
        },
        "gcs_read": {
          "serviceTemplate": "gcs",
          "version": "dataset v1",
          "topic": "FHIR",
          "partition": "all",
          "fidelity": "normalized",
          "geoLocation": "gcp:na/us/us-central1/us-central1-b",
          "contentTypes": [
            "application/bam"
          ],
          "items": [
            {
              "vars": {
                "project": "dataset-example-project",
                "bucket": "dataset-example-bucket1"
              }
            },
            {
              "vars": {
                "project": "dataset-example-project",
                "bucket": "dataset-example-bucket2"
              }
            }
          ],
          "roles": {
            "viewer": {
              "policies": [
                {
                  "name": "dac",
                  "vars": {
                    "DATASET": "phs000710"
                  }
                }
              ]
            }
          },
          "defaultRole": "viewer",
          "ui": {
            "label": "File Read",
            "description": "GCS File Read"
          }
        },
        "gcs_payer": {
          "serviceTemplate": "gcs",
          "version": "dataset v1",
          "topic": "FHIR",
          "partition": "all",
          "fidelity": "normalized",
          "geoLocation": "gcp:na/us/us-central1/us-central1-b",
          "contentTypes": [
            "application/bam"
          ],
          "items": [
            {
              "vars": {
                "project": "dataset-example-project",
                "bucket": "dataset-example-payer-bucket1",
                "type": "requester-pays"
              }
            },
            {
              "vars": {
                "project": "dataset-example-project",
                "bucket": "dataset-example-payer-bucket2",
<<<<<<< HEAD
                "type": "requester-pays"
=======
                "type": "requester-pays",
                "paths": "/hello/there*;/goodbye/charlie"
>>>>>>> 2a9a647c
              }
            }
          ],
          "roles": {
            "viewer": {
              "policies": [
                {
                  "name": "dac",
                  "vars": {
                    "DATASET": "phs000710"
                  }
                }
              ]
            }
          },
          "defaultRole": "viewer",
          "ui": {
            "label": "File Requster Pays Read",
            "description": "GCS Requester Pays File Read"
          }
        },
        "gcp": {
          "serviceTemplate": "views",
          "version": "dataset v1",
          "topic": "FHIR",
          "partition": "all",
          "fidelity": "normalized",
          "geoLocation": "gcp:na/us/us-central1",
          "contentTypes": [
            "application/bam"
          ],
          "items": [
            {
              "vars": {
                "resource": "dataset_example",
                "view": "bq_read"
              }
            },
            {
              "vars": {
                "resource": "dataset_example",
                "view": "gcs_read"
              }
            }
          ],
          "roles": {
            "viewer": {
              "policies": [
                {
                  "name": "dac",
                  "vars": {
                    "DATASET": "phs000711"
                  }
                }
              ]
            }
          },
          "defaultRole": "viewer",
          "ui": {
            "label": "GCP GCS and BigQuery",
            "description": "GCP GCS and BigQuery"
          }
        }
      },
      "maxTokenTtl": "3h",
      "ui": {
        "applyUrl": "https://www.dataset-example.nih.gov/apply",
        "description": "Records from U.S. citizens",
        "imageUrl": "https://kt.cern/sites/knowledgetransfer.web.cern.ch/files/styles/slideshow_image_style/public/images/success-stories/story-GeneROOT%3A%20From%20High-Energy%20Physics%20to%20Large%20Genomics%20Datasets.png?itok=yYl7Up3F",
        "infoUrl": "https://dataset-example.nih.gov",
        "label": "Dataset Example",
        "troubleshootUrl": "https://dataset-example.nih.gov/about/dataset-example-program-protocol"
      }
    },
    "ga4gh-apis": {
      "views": {
        "beacon": {
          "serviceTemplate": "beacon",
          "version": "Phase 3",
          "topic": "variants",
          "partition": "all",
          "fidelity": "discovery",
          "geoLocation": "gcp:na/us/us-central1/us-central1-a",
          "contentTypes": [
            "application/bam"
          ],
          "items": [
            {
              "vars": {
                "url": "https://gatekeeper-cafe-variome.staging.dnastack.com/beacon/query"
              }
            }
          ],
          "aud": "https://ga4gh-apis-beacon.dnastack.com",
          "roles": {
            "discovery": {
              "policies": [
                {
                  "name": "bona_fide"
                }
              ]
            }
          },
          "defaultRole": "discovery",
          "ui": {
            "label": "Beacon Discovery",
            "description": "Search data from Beacon Discovery"
          }
        },
        "gcs_read": {
          "serviceTemplate": "gcs",
          "version": "Phase 3",
          "topic": "variants",
          "partition": "all",
          "fidelity": "normalized",
          "geoLocation": "gcp:na/us/us-central1/us-central1-a",
          "contentTypes": [
            "application/bam"
          ],
          "items": [
            {
              "vars": {
                "project": "ga4gh-apis",
                "bucket": "ga4gh-apis-controlled-access"
              }
            }
          ],
          "roles": {
            "viewer": {
              "policies": [
                {
                  "name": "bona_fide"
                },
                {
                  "name": "ethics"
                }
              ]
            }
          },
          "defaultRole": "viewer",
          "ui": {
            "label": "File Read",
            "description": "GCS File Read"
          }
        }
      },
      "maxTokenTtl": "1h",
      "ui": {
        "applyUrl": "http://apply.ga4gh-apis.org",
        "description": "Google demo of GA4GH APIs",
        "imageUrl": "https://www.ebi.ac.uk/sites/ebi.ac.uk/files/groups/external_relations/images/wide-imagery/Global_Alliance_news_logo_780x400_0.jpg",
        "infoUrl": "http://info.ga4gh-apis.org",
        "label": "GA4GH APIs",
        "troubleshootUrl": "http://troubleshoot.ga4gh-apis.org"
      }
    }
  },
  "serviceTemplates": {
    "beacon": {
      "targetAdapter": "token:jwt:gatekeeper",
      "itemFormat": "url",
      "roles": {
        "basic_discovery": {
          "targetScopes": [
            "registered"
          ],
          "damRoleCategories": [
            "exists"
          ],
          "ui": {
            "label": "Discovery Beacon Search without Metadata",
            "description": "Query genome data and return 'found' or 'not found' status"
          }
        },
        "discovery": {
          "targetScopes": [
            "registered",
            "controlled"
          ],
          "damRoleCategories": [
            "metadata"
          ],
          "ui": {
            "label": "Discovery Beacon Search with Metadata",
            "description": "Query genome data and receive metadata results"
          }
        }
      },
      "interfaces": {
        "http:beacon": "${url}"
      },
      "ui": {
        "label": "Beacon Discovery Search",
        "description": "Search data from Beacon Discovery"
      }
    },
    "gcs": {
      "targetAdapter": "token:gcp:sa",
      "itemFormat": "gcs",
      "roles": {
        "viewer": {
          "targetRoles": [
            "roles/storage.objectViewer"
          ],
          "targetScopes": [
            "https://www.googleapis.com/auth/cloud-platform"
          ],
          "damRoleCategories": [
            "metadata",
            "list",
            "read"
          ],
          "ui": {
            "label": "File Viewer",
            "description": "List and read files"
          }
        },
        "creator": {
          "targetRoles": [
            "roles/storage.objectCreator"
          ],
          "damRoleCategories": [
            "write"
          ],
          "ui": {
            "label": "File Creator",
            "description": "Write files (without read access)"
          }
        },
        "editor": {
          "targetRoles": [
            "roles/storage.objectViewer",
            "roles/storage.objectCreator"
          ],
          "targetScopes": [
            "https://www.googleapis.com/auth/cloud-platform"
          ],
          "damRoleCategories": [
            "metadata",
            "list",
            "read",
            "write"
          ],
          "ui": {
            "label": "File Editor",
            "description": "Read and write files plus manipulate file metadata"
          }
        }
      },
      "interfaces": {
        "gcp:gs": "gs://${bucket}",
        "http:gcp:gs": "https://www.googleapis.com/storage/v1/b/${bucket}"
      },
      "ui": {
        "label": "Google Cloud Storage",
        "description": "Google Cloud Storage"
      }
    },
    "bigquery": {
      "targetAdapter": "token:gcp:sa",
      "itemFormat": "bigquery",
      "roles": {
        "viewer": {
          "targetRoles": [
            "roles/BQReader"
          ],
          "targetScopes": [
            "https://www.googleapis.com/auth/cloud-platform"
          ],
          "damRoleCategories": [
            "metadata",
            "list",
            "read"
          ],
          "ui": {
            "label": "BigQuery Viewer",
            "description": "Query tables and view table metadata"
          }
        },
        "editor": {
          "targetRoles": [
            "roles/bigquery.dataEditor"
          ],
          "targetScopes": [
            "https://www.googleapis.com/auth/cloud-platform"
          ],
          "damRoleCategories": [
            "metadata",
            "list",
            "read",
            "write"
          ],
          "ui": {
            "label": "BigQuery Editor",
            "description": "Query and modify tables and table metadata"
          }
        }
      },
      "interfaces": {
        "http:gcp:bq": "https://www.googleapis.com/bigquery/v1/projects/${project}"
      },
      "ui": {
        "label": "Google BigQuery",
        "description": "Google BigQuery"
      }
    },
    "views": {
      "targetAdapter": "token:aggregate:view",
      "itemFormat": "view",
      "roles": {
        "viewer": {
          "damRoleCategories": [
            "metadata",
            "list",
            "read"
          ],
          "ui": {
            "label": "Viewer",
            "description": "Offers Viewer access across multiple views"
          }
        }
      },
      "ui": {
        "label": "Multiple Resource Views",
        "description": "Offers access across multiple views"
      }
    }
  },
  "claimDefinitions": {
    "AffiliationAndRole": {
      "ui": {
        "label": "Affiliation and Role",
        "description": "The Identity’s roles within affiliated institutions as specified by eduPerson with specific vocabulary extensions",
        "infoUrl": "https://docs.google.com/document/d/11Wg-uL75ypU5eNu2p_xh9gspmbGtmLzmdq5VfPHBirE/edit#heading=h.vod2g2cjxjmp"
      }
    },
    "AcceptedTermsAndPolicies": {
      "ui": {
        "label": "Accepted Terms and Policies",
        "description": "The set of unique identifiers in the form of URLs that indicate that a researcher or either organization has acknowledged the specific terms and conditions indicated by the URL",
        "infoUrl": "https://docs.google.com/document/d/11Wg-uL75ypU5eNu2p_xh9gspmbGtmLzmdq5VfPHBirE/edit#heading=h.pif6raoahha5"
      }
    },
    "BonaFide": {
      "ui": {
        "label": "Bona Fide",
        "description": "Unique identifiers in the form of URLs that indicate that the person has been acknowledged to be a researcher",
        "infoUrl": "https://docs.google.com/document/d/11Wg-uL75ypU5eNu2p_xh9gspmbGtmLzmdq5VfPHBirE/edit#heading=h.jdh4ks6h3zzp"
      }
    },
    "ControlledAccessGrants": {
      "ui": {
        "label": "Controlled Access Grants",
        "description": "A list of datasets or other objects for which controlled access has been granted to this researcher",
        "infoUrl": "https://docs.google.com/document/d/11Wg-uL75ypU5eNu2p_xh9gspmbGtmLzmdq5VfPHBirE/edit#heading=h.s459xswt1qt3"
      }
    },
    "elixir.AffiliatedCountry": {
      "ui": {
        "label": "Elixir Affiliated Country",
        "description": "A ISO 3166 country code that represents the researcher's legal country of origin affiliation"
      }
    },
    "nih.DiscoveryAccess": {
      "ui": {
        "label": "Custom NIH access level for discovery",
        "description": "A claim that the researcher has been granted special permission to access datasets for discovery purposes"
      }
    },
    "nih.HasEraAccount": {
      "ui": {
        "label": "Has ERA Commons Account",
        "description": "Set to 'true' if the researcher as an ERA Commons account"
      }
    },
    "nih.Blacklisted": {
      "ui": {
        "label": "NIH Blacklisted from Access",
        "description": "Ability to blacklist users that have been tagged with this claim"
      }
    }
  },
  "testPersonas": {
    "non-admin": {
      "ui": {
        "label": "Non Admin"
      },
      "passport": {
        "standardClaims": {
          "iss": "https://ic-dot-example.appspot.com/oidc",
          "email": "non-admin@faculty.example.edu"
        },
        "ga4ghAssertions": []
      }
    },
    "admin": {
      "ui": {
        "label": "Admin"
      },
      "passport": {
        "standardClaims": {
          "iss": "https://ic-dot-example.appspot.com/oidc",
          "email": "admin@faculty.example.edu"
        },
        "ga4ghAssertions": []
      }
    },
    "dr_joe_elixir": {
      "ui": {
        "label": "Dr. Joe (Elixir)"
      },
      "passport": {
        "standardClaims": {
          "iss": "https://login.elixir-czech.org/oidc/",
          "email": "dr_joe@faculty.example.edu",
          "picture": "https://pbs.twimg.com/profile_images/497015367391121408/_cWXo-vA_400x400.jpeg"
        },
        "ga4ghAssertions": [
          {
            "type": "BonaFide",
            "source": "https://example.edu",
            "value": "https://doi.org/10.1038/s41431-018-0219-y",
            "assertedDuration": "1d",
            "expiresDuration": "30d",
            "by": "peer"
          },
          {
            "type": "AcceptedTermsAndPolicies",
            "source": "https://example.edu",
            "value": "https://doi.org/10.1038/s41431-018-0219-y",
            "assertedDuration": "1d",
            "expiresDuration": "30d",
            "by": "self"
          }
        ]
      },
      "access": [
        "ga4gh-apis/beacon/discovery",
        "ga4gh-apis/gcs_read/viewer"
      ]
    },
    "dr_joe_era_commons": {
      "ui": {
        "label": "Dr. Joe (eRA Commons)"
      },
      "passport": {
        "standardClaims": {
          "iss": "https://login.nih.gov/oidc/",
          "email": "dr_joe@era.nih.gov",
          "picture": "https://pbs.twimg.com/profile_images/3443048571/ef5062acfce64a7aef1d75b4934fbee6_400x400.png"
        },
        "ga4ghAssertions": [
          {
            "type": "AffiliationAndRole",
            "source": "https://example.edu",
            "value": "faculty@example.edu",
            "assertedDuration": "1d",
            "expiresDuration": "30d",
            "by": "so"
          },
          {
            "type": "ControlledAccessGrants",
            "source": "https://dbgap.nlm.nih.gov/aa",
            "value": "https://dac.nih.gov/datasets/phs000710",
            "assertedDuration": "1d",
            "expiresDuration": "30d",
            "by": "dac",
            "anyOfConditions": [
              {
                "allOf": [
                  {
                    "type": "AffiliationAndRole",
                    "value": "const:faculty@example.edu",
                    "by": "const:so"
                  }
                ]
              }
            ]
          }
        ]
      },
      "access": [
        "dataset_example/bq_read/viewer",
        "dataset_example/gcp/viewer",
        "dataset_example/gcs_payer/viewer",
        "dataset_example/gcs_read/viewer"
      ]
    }
  },
  "clients": {
    "test_client": {
      "clientId": "00000000-0000-0000-0000-000000000000",
      "ui": {
        "label": "Test Client",
        "description": "Unit test client"
      },
      "redirectUris": [
        "http://example.com"
      ],
      "scope": "openid offline ga4gh_passport_v1 profile email identities account_admin",
      "grantTypes": ["authorization_code"],
      "responseTypes": ["token", "code", "id_token"]
    },
    "test_client2": {
      "clientId": "00000000-0000-0000-0000-000000000002",
      "ui": {
        "label": "Test Client",
        "description": "Unit test client 2"
      },
      "redirectUris": [
        "http://example.com"
      ],
      "scope": "openid offline ga4gh_passport_v1 profile email identities account_admin",
      "grantTypes": ["authorization_code"],
      "responseTypes": ["token", "code", "id_token"]
    }
  },
  "options": {
    "readOnlyMasterRealm": true,
    "gcpManagedKeysMaxRequestedTtl": "7d",
    "gcpManagedKeysPerAccount": 8,
    "gcpServiceAccountProject": "example-project-id"
  }
}<|MERGE_RESOLUTION|>--- conflicted
+++ resolved
@@ -61,15 +61,9 @@
       }
     },
     "testBroker": {
-<<<<<<< HEAD
-      "issuer": "https://example.com/oidc",
-      "authUrl": "https://example.com/authorize",
-      "tokenUrl": "https://example.com/oidc/token",
-=======
       "issuer": "https://hydra.example.com/",
       "authUrl": "https://hydra.example.com/authorize",
       "tokenUrl": "https://hydra.example.com/token",
->>>>>>> 2a9a647c
       "clientId": "00000000-0000-0000-0000-000000000000",
       "ui": {
         "label": "Local IC Dev",
@@ -349,12 +343,8 @@
               "vars": {
                 "project": "dataset-example-project",
                 "bucket": "dataset-example-payer-bucket2",
-<<<<<<< HEAD
-                "type": "requester-pays"
-=======
                 "type": "requester-pays",
                 "paths": "/hello/there*;/goodbye/charlie"
->>>>>>> 2a9a647c
               }
             }
           ],
