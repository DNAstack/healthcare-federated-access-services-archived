<!DOCTYPE html>
<!--
 Copyright 2019 Google LLC

 Licensed under the Apache License, Version 2.0 (the "License");
 you may not use this file except in compliance with the License.
 You may obtain a copy of the License at

      http://www.apache.org/licenses/LICENSE-2.0

 Unless required by applicable law or agreed to in writing, software
 distributed under the License is distributed on an "AS IS" BASIS,
 WITHOUT WARRANTIES OR CONDITIONS OF ANY KIND, either express or implied.
 See the License for the specific language governing permissions and
 limitations under the License.
-->

<html lang="en">
<head>
  <meta charset="UTF-8">
  <title>${SERVICE_TITLE}: Sign In</title>

  <link rel="icon" href="${ASSET_DIR}/images/favicon.ico" type="image/png"/>

  <link href="https://fonts.googleapis.com/css?family=Roboto:300,400,500,700" rel="stylesheet">
  <link rel="stylesheet" href="https://fonts.googleapis.com/icon?family=Material+Icons">
  <link rel="stylesheet" href="https://code.getmdl.io/1.3.0/material.cyan-pink.min.css">
  <link rel="stylesheet" href="${ASSET_DIR}/css/login.css">

  <script src="https://cdnjs.cloudflare.com/ajax/libs/jquery/3.3.1/jquery.slim.min.js"></script>
  <script defer src="https://code.getmdl.io/1.3.0/material.min.js"></script>
<<<<<<< HEAD
  <style>
    body {
      margin: 0;
      font-family: 'Roboto', sans-serif;
      font-size: 16px;
      color: #2B2B2B;
    }

    p {
      font-size: 16px;
    }

    h2 {
      font-size: 3rem;
      font-weight: 300;
    }

    h4 {
      font-size: 2rem;
      font-weight: 300;
      margin-bottom: 1rem;
    }

    h4:not(:first-child) {
      margin-top: 4rem;
    }

    h4:first-of-type {
      --margin: 0 0 1rem 0;
    }

    a:not(:last-of-type) {
      margin-bottom: 0.35rem;
    }

    a:not(:first-of-type) {
      margin-top: 0.35rem;
    }

    a {
      text-decoration: none;
    }

    .flex {
      display: flex;
    }

    .flex--column {
      flex-direction: column;
    }

    .vertical-center {
      align-items: center;
    }

    .horizontal-center {
      justify-content: center;
    }

    .stretch {
      flex-grow: 1;
    }

    .hide {
      display: none;
    }

    button:disabled.mdl-button--primary.mdl-button--primary.mdl-button--raised,
    .mdl-button--primary.mdl-button--primary.mdl-button--fab {
      background-color: #77777a;
      color: #ffffff;
    }

    .mdl-button--primary.mdl-button--primary.mdl-button--raised,
    .mdl-button--primary.mdl-button--primary.mdl-button--fab {
      background-color: #00bdd4;
      padding-left: 4rem;
      padding-right: 4rem;
    }

    .mdl-button--primary.mdl-button--primary.mdl-button--google {
      background-color: #ff3b30;
    }

    .mdl-button {
      overflow: initial;
    }

    #providers-container {
      padding: 0 4rem;
      justify-content: center;
      background-color: #ffffff;
      margin-bottom: 2rem;
    }

    #providers-container .mdl-card {
      min-height: 0;
      font-weight: 500;
    }

    #providers-container img {
      width: 4rem;
      height: 4rem;
      margin-right: 0.75rem;
    }

    #main-container {
        background: url(${ASSET_DIR}/background.png) center center / cover no-repeat;
    }

    #main-container.persona {
      background: url(${ASSET_DIR}/persona_bg.png) center center / cover no-repeat;
    }

    #main-container .mdl-card {
      padding: 2rem;
      width: 65%;
      max-width: 60rem;
    }

    #main-container h2.mdl-card__title-text {
      font-size: 3rem;
      font-weight: bold;
    }

    #main-container .mdl-card__supporting-text {
      font-size: 1.2rem;
    }
  </style>
=======
  <script src="${ASSET_DIR}/js/login.js"></script>
>>>>>>> 0a1f06ac
  <script>
      var providers = ${PROVIDER_LIST};
<<<<<<< HEAD

      function onInit() {
          if (!providers) return;
          providers.idps && populateProviderHtml("idps", providers.idps);
          if (providers.personas && Object.keys(providers.personas).length > 0) {
            populateProviderHtml("personas", providers.personas);
            $('.playground').removeClass("hide");
          }
      }

      function populateProviderHtml(id, items) {
          var html = "";

          html += getProviderHeaderHtml(id, html);
          html += getProviderActionsHtml(items, html);

          $('#providers-container').append(html);
      }

      function getProviderHeaderHtml(id) {
          if (id === 'idps') {
            $('#main-container').removeClass('persona');
            return '<h4>Log in / Create an account</h4><p>Verify your identity to discover and access data.</p>';
          } else if (id === 'personas') {
              $('#main-container').addClass('persona');
              return '<h4 class="playground">Testing personas</h4><p class="playground">Log in using one of these existing testing personas.</p>';
          }
      }

      function getProviderActionsHtml(items) {
          var names = Object.keys(items);
          names.sort();
          var html = "";
          for (var i = 0; i < names.length; i++) {
              var name = names[i];
              var item = items[name];
              var label = (item.ui && item.ui.label) || name;
              var iconUrl = (item.ui && item.ui.iconUrl) || null;
              html += getProviderCardHtml(item.url, name, label, iconUrl);
          }
          return html;
      }

      function getProviderCardHtml(url, name, label, iconUrl) {
          var cardClass = 'mdl-card mdl-shadow--2dp';
          // TODO: escape url and label to be safe strings.
          if (iconUrl) {
              return `<a class="${cardClass}" href="${url}">` +
                  `<div class="mdl-card__title flex vertical-center"><img src="${iconUrl}" alt="Icon"/>${label}</div>` +
                  '</a>';
          }
          return `<a class="${cardClass} no-image" href="${url}">` +
              `<div class="mdl-card__title flex vertical-center">${label}</div>` +
              '</a>';
      }
=======
>>>>>>> 0a1f06ac
  </script>
</head>
<body class="flex"
      onload="onInit(providers)">
  <main class="flex stretch">
    <div id="providers-container"
         class="flex flex--column">
    </div>
    <div id="main-container"
         class="flex vertical-center horizontal-center stretch">
      <div class="mdl-card mdl-shadow--2dp">
        <div class="mdl-card__title">
          <h2 class="mdl-card__title-text">${LOGIN_INFO_TITLE}</h2>
        </div>
        <div class="mdl-card__supporting-text">
          ${LOGIN_INFO_HTML}
        </div>
        <div class="mdl-card__actions hide">
          <button class="mdl-button mdl-js-button mdl-button--raised mdl-js-ripple-effect mdl-button--primary"
                  disabled>
            Explore
          </button>
        </div>
      </div>
    </div>
  </main>
</body>
</html><|MERGE_RESOLUTION|>--- conflicted
+++ resolved
@@ -29,199 +29,9 @@
 
   <script src="https://cdnjs.cloudflare.com/ajax/libs/jquery/3.3.1/jquery.slim.min.js"></script>
   <script defer src="https://code.getmdl.io/1.3.0/material.min.js"></script>
-<<<<<<< HEAD
-  <style>
-    body {
-      margin: 0;
-      font-family: 'Roboto', sans-serif;
-      font-size: 16px;
-      color: #2B2B2B;
-    }
-
-    p {
-      font-size: 16px;
-    }
-
-    h2 {
-      font-size: 3rem;
-      font-weight: 300;
-    }
-
-    h4 {
-      font-size: 2rem;
-      font-weight: 300;
-      margin-bottom: 1rem;
-    }
-
-    h4:not(:first-child) {
-      margin-top: 4rem;
-    }
-
-    h4:first-of-type {
-      --margin: 0 0 1rem 0;
-    }
-
-    a:not(:last-of-type) {
-      margin-bottom: 0.35rem;
-    }
-
-    a:not(:first-of-type) {
-      margin-top: 0.35rem;
-    }
-
-    a {
-      text-decoration: none;
-    }
-
-    .flex {
-      display: flex;
-    }
-
-    .flex--column {
-      flex-direction: column;
-    }
-
-    .vertical-center {
-      align-items: center;
-    }
-
-    .horizontal-center {
-      justify-content: center;
-    }
-
-    .stretch {
-      flex-grow: 1;
-    }
-
-    .hide {
-      display: none;
-    }
-
-    button:disabled.mdl-button--primary.mdl-button--primary.mdl-button--raised,
-    .mdl-button--primary.mdl-button--primary.mdl-button--fab {
-      background-color: #77777a;
-      color: #ffffff;
-    }
-
-    .mdl-button--primary.mdl-button--primary.mdl-button--raised,
-    .mdl-button--primary.mdl-button--primary.mdl-button--fab {
-      background-color: #00bdd4;
-      padding-left: 4rem;
-      padding-right: 4rem;
-    }
-
-    .mdl-button--primary.mdl-button--primary.mdl-button--google {
-      background-color: #ff3b30;
-    }
-
-    .mdl-button {
-      overflow: initial;
-    }
-
-    #providers-container {
-      padding: 0 4rem;
-      justify-content: center;
-      background-color: #ffffff;
-      margin-bottom: 2rem;
-    }
-
-    #providers-container .mdl-card {
-      min-height: 0;
-      font-weight: 500;
-    }
-
-    #providers-container img {
-      width: 4rem;
-      height: 4rem;
-      margin-right: 0.75rem;
-    }
-
-    #main-container {
-        background: url(${ASSET_DIR}/background.png) center center / cover no-repeat;
-    }
-
-    #main-container.persona {
-      background: url(${ASSET_DIR}/persona_bg.png) center center / cover no-repeat;
-    }
-
-    #main-container .mdl-card {
-      padding: 2rem;
-      width: 65%;
-      max-width: 60rem;
-    }
-
-    #main-container h2.mdl-card__title-text {
-      font-size: 3rem;
-      font-weight: bold;
-    }
-
-    #main-container .mdl-card__supporting-text {
-      font-size: 1.2rem;
-    }
-  </style>
-=======
   <script src="${ASSET_DIR}/js/login.js"></script>
->>>>>>> 0a1f06ac
   <script>
       var providers = ${PROVIDER_LIST};
-<<<<<<< HEAD
-
-      function onInit() {
-          if (!providers) return;
-          providers.idps && populateProviderHtml("idps", providers.idps);
-          if (providers.personas && Object.keys(providers.personas).length > 0) {
-            populateProviderHtml("personas", providers.personas);
-            $('.playground').removeClass("hide");
-          }
-      }
-
-      function populateProviderHtml(id, items) {
-          var html = "";
-
-          html += getProviderHeaderHtml(id, html);
-          html += getProviderActionsHtml(items, html);
-
-          $('#providers-container').append(html);
-      }
-
-      function getProviderHeaderHtml(id) {
-          if (id === 'idps') {
-            $('#main-container').removeClass('persona');
-            return '<h4>Log in / Create an account</h4><p>Verify your identity to discover and access data.</p>';
-          } else if (id === 'personas') {
-              $('#main-container').addClass('persona');
-              return '<h4 class="playground">Testing personas</h4><p class="playground">Log in using one of these existing testing personas.</p>';
-          }
-      }
-
-      function getProviderActionsHtml(items) {
-          var names = Object.keys(items);
-          names.sort();
-          var html = "";
-          for (var i = 0; i < names.length; i++) {
-              var name = names[i];
-              var item = items[name];
-              var label = (item.ui && item.ui.label) || name;
-              var iconUrl = (item.ui && item.ui.iconUrl) || null;
-              html += getProviderCardHtml(item.url, name, label, iconUrl);
-          }
-          return html;
-      }
-
-      function getProviderCardHtml(url, name, label, iconUrl) {
-          var cardClass = 'mdl-card mdl-shadow--2dp';
-          // TODO: escape url and label to be safe strings.
-          if (iconUrl) {
-              return `<a class="${cardClass}" href="${url}">` +
-                  `<div class="mdl-card__title flex vertical-center"><img src="${iconUrl}" alt="Icon"/>${label}</div>` +
-                  '</a>';
-          }
-          return `<a class="${cardClass} no-image" href="${url}">` +
-              `<div class="mdl-card__title flex vertical-center">${label}</div>` +
-              '</a>';
-      }
-=======
->>>>>>> 0a1f06ac
   </script>
 </head>
 <body class="flex"
