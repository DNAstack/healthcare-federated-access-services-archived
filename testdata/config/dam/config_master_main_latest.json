--- conflicted
+++ resolved
@@ -603,40 +603,6 @@
         "description": "Google Cloud Storage"
       }
     },
-<<<<<<< HEAD
-    "gcs_requester_pays": {
-      "targetAdapter": "token:gcp:sa",
-      "itemFormat": "gcs",
-      "roles": {
-        "viewer": {
-          "targetRoles": [
-            "roles/storage.objectViewer"
-          ],
-          "targetScopes": [
-            "https://www.googleapis.com/auth/cloud-platform"
-          ],
-          "damRoleCategories": [
-            "metadata",
-            "list",
-            "read"
-          ],
-          "ui": {
-            "label": "File Viewer",
-            "description": "List and read files"
-          }
-        }
-      },
-      "interfaces": {
-        "gcp:gs": "gs://${requester-pays-bucket}",
-        "http:gcp:gs": "https://www.googleapis.com/storage/v1/b/${requester-pays-bucket}"
-      },
-      "ui": {
-        "label": "Google Cloud Storage",
-        "description": "Google Cloud Storage (GCS) requester-pays bucket"
-      }
-    },
-=======
->>>>>>> aa2b053b
     "bigquery": {
       "targetAdapter": "token:gcp:sa",
       "itemFormat": "bigquery",
