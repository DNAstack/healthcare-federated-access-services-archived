// Copyright 2019 Google LLC
//
// Licensed under the Apache License, Version 2.0 (the "License");
// you may not use this file except in compliance with the License.
// You may obtain a copy of the License at
//
//      http://www.apache.org/licenses/LICENSE-2.0
//
// Unless required by applicable law or agreed to in writing, software
// distributed under the License is distributed on an "AS IS" BASIS,
// WITHOUT WARRANTIES OR CONDITIONS OF ANY KIND, either express or implied.
// See the License for the specific language governing permissions and
// limitations under the License.

package ic

import (
	"bytes"
	"context"
	"fmt"
	"io"
	"net/http"
	"net/http/httptest"
	"net/url"
	"os"
	"strings"
	"testing"
	"time"

	"github.com/golang/protobuf/jsonpb" /* copybara-comment */
	"github.com/google/go-cmp/cmp" /* copybara-comment */
	"github.com/google/go-cmp/cmp/cmpopts" /* copybara-comment */
	"github.com/gorilla/mux" /* copybara-comment */
<<<<<<< HEAD
	"github.com/coreos/go-oidc" /* copybara-comment */
	"github.com/go-openapi/strfmt" /* copybara-comment */
	"google.golang.org/protobuf/testing/protocmp" /* copybara-comment */
	"github.com/GoogleCloudPlatform/healthcare-federated-access-services/apis/hydraapi" /* copybara-comment: hydraapi */
	"github.com/GoogleCloudPlatform/healthcare-federated-access-services/lib/common" /* copybara-comment: common */
=======
	"github.com/go-openapi/strfmt" /* copybara-comment */
	"google.golang.org/protobuf/testing/protocmp" /* copybara-comment */
	"github.com/GoogleCloudPlatform/healthcare-federated-access-services/apis/hydraapi" /* copybara-comment: hydraapi */
>>>>>>> 2a9a647c
	"github.com/GoogleCloudPlatform/healthcare-federated-access-services/lib/ga4gh" /* copybara-comment: ga4gh */
	"github.com/GoogleCloudPlatform/healthcare-federated-access-services/lib/hydra" /* copybara-comment: hydra */
	"github.com/GoogleCloudPlatform/healthcare-federated-access-services/lib/kms/fakeencryption" /* copybara-comment: fakeencryption */
	"github.com/GoogleCloudPlatform/healthcare-federated-access-services/lib/persona" /* copybara-comment: persona */
	"github.com/GoogleCloudPlatform/healthcare-federated-access-services/lib/storage" /* copybara-comment: storage */
	"github.com/GoogleCloudPlatform/healthcare-federated-access-services/lib/test/fakehydra" /* copybara-comment: fakehydra */
	"github.com/GoogleCloudPlatform/healthcare-federated-access-services/lib/test/fakeoidcissuer" /* copybara-comment: fakeoidcissuer */
	"github.com/GoogleCloudPlatform/healthcare-federated-access-services/lib/test/httptestclient" /* copybara-comment: httptestclient */
	"github.com/GoogleCloudPlatform/healthcare-federated-access-services/lib/test" /* copybara-comment: test */
	"github.com/GoogleCloudPlatform/healthcare-federated-access-services/lib/test/testhttp" /* copybara-comment: testhttp */
	"github.com/GoogleCloudPlatform/healthcare-federated-access-services/lib/testkeys" /* copybara-comment: testkeys */

	glog "github.com/golang/glog" /* copybara-comment */
	cpb "github.com/GoogleCloudPlatform/healthcare-federated-access-services/proto/common/v1" /* copybara-comment: go_proto */
	pb "github.com/GoogleCloudPlatform/healthcare-federated-access-services/proto/ic/v1" /* copybara-comment: go_proto */
)

const (
	domain           = "example.com"
	hydraAdminURL    = "https://admin.hydra.example.com"
	hydraURL         = "https://hydra.example.com/"
	testClientID     = "00000000-0000-0000-0000-000000000000"
	testClientSecret = "00000000-0000-0000-0000-000000000001"
	useHydra         = true
	loginChallenge   = "lc-1234"
	consentChallenge = "cc-1234"
	idpName          = "idp"
	loginStateID     = "ls-1234"
	authTokenStateID = "ats-1234"
	LoginSubject     = "sub-1234"
	agree            = "y"
	deny             = "n"
)

var (
	defaultScope         = "openid offline ga4gh_passport_v1 profile email identities account_admin"
	defaultGrantTypes    = []string{"authorization_code"}
	defaultResponseTypes = []string{"token", "code", "id_token"}
)

func init() {
	err := os.Setenv("SERVICE_DOMAIN", domain)
	if err != nil {
		glog.Fatal("Setenv SERVICE_DOMAIN:", err)
	}
}

func TestHandlers(t *testing.T) {
	store := storage.NewMemoryStorage("ic-min", "testdata/config")
	server, err := fakeoidcissuer.New(hydraURL, &testkeys.PersonaBrokerKey, "dam-min", "testdata/config", false)
	if err != nil {
		t.Fatalf("fakeoidcissuer.New(%q, _, _) failed: %v", hydraURL, err)
	}
	ctx := server.ContextWithClient(context.Background())
	crypt := fakeencryption.New()
	s := NewService(ctx, domain, domain, hydraAdminURL, hydraURL, store, crypt, useHydra)
	// identity := &ga4gh.Identity{
	// 	Issuer:  s.getIssuerString(),
	// 	Subject: "someone-account",
	// }
	// refreshToken1 := createTestToken(t, s, server, identity, "openid refresh", "refreshToken1")
	// refreshToken2 := createTestToken(t, s, server, identity, "openid refresh", "refreshToken2")
	tests := []test.HandlerTest{
		// {
		// 	Name:   "Get a self-owned token",
		// 	Method: "GET",
		// 	Path:   "/identity/v1alpha/test/token/dr_joe_elixir/123-456",
		// 	Output: `{"tokenMetadata":{"tokenType":"refresh","issuedAt":"1560970669","scope":"ga4gh_passport_v1 identities profiles openid","identityProvider":"elixir"}}`,
		// 	Status: http.StatusOK,
		// },
		// {
		// 	Name:    "Get someone else's token as an admin",
		// 	Method:  "GET",
		// 	Path:    "/identity/v1alpha/test/token/someone-account/1a2-3b4",
		// 	Persona: "admin",
		// 	Output:  `{"tokenMetadata":{"tokenType":"refresh","issuedAt":"1560970669","scope":"ga4gh_passport_v1 openid","identityProvider":"google"}}`,
		// 	Status:  http.StatusOK,
		// },
		// {
		// 	Name:    "Get someone else's token as an non-admin",
		// 	Method:  "GET",
		// 	Path:    "/identity/v1alpha/test/token/dr_joe_elixir/1a2-3b4",
		// 	Persona: "non-admin",
		// 	Output:  `^.*token not found.*`,
		// 	Status:  http.StatusNotFound,
		// },
		// {
		// 	Name:   "Post a self-owned token",
		// 	Method: "POST",
		// 	Path:   "/identity/v1alpha/test/token/dr_joe_elixir/123-456",
		// 	Output: `^.*exists`,
		// 	Status: http.StatusConflict,
		// },
		// {
		// 	Name:   "Put a self-owned token",
		// 	Method: "PUT",
		// 	Path:   "/identity/v1alpha/test/token/dr_joe_elixir/123-456",
		// 	Output: `^.*not allowed`,
		// 	Status: http.StatusBadRequest,
		// },
		// {
		// 	Name:   "Patch a self-owned token",
		// 	Method: "PATCH",
		// 	Path:   "/identity/v1alpha/test/token/dr_joe_elixir/123-456",
		// 	Output: `^.*not allowed`,
		// 	Status: http.StatusBadRequest,
		// },
		// {
		// 	Name:   "Delete a self-owned token",
		// 	Method: "DELETE",
		// 	Path:   "/identity/v1alpha/test/token/dr_joe_elixir/123-456",
		// 	Output: "",
		// 	Status: http.StatusOK,
		// },
		// {
		// 	Name:   "Get a deleted token",
		// 	Method: "GET",
		// 	Path:   "/identity/v1alpha/test/token/dr_joe_elixir/123-456",
		// 	Output: `^.*token not found.*`,
		// 	Status: http.StatusNotFound,
		// },
		// {
		// 	Name:   "Request an unsupported method at the /revoke endpoint",
		// 	Method: "GET",
		// 	Path:   "/identity/v1alpha/test/revoke",
		// 	Input:  `token=6ImtpZCIsInR5cCI6IkpXVCJ9.eyJzdWIiOiJpY19lOWIxMDA2MDd`,
		// 	IsForm: true,
		// 	Output: `^.*method not supported.*`,
		// 	Status: http.StatusBadRequest,
		// },
		// {
		// 	Name:   "Delete a malformed token",
		// 	Method: "POST",
		// 	Path:   "/identity/v1alpha/test/revoke",
		// 	Input:  `token=6ImtpZCIsInR5cCI6IkpXVCJ9.eyJzdWIiOiJpY19lOWIxMDA2MDd`,
		// 	IsForm: true,
		// 	Output: `^.*inspecting token.*`,
		// 	Status: http.StatusUnauthorized,
		// },
		// {
		// 	Name:    "Delete someone else's token as an admin",
		// 	Method:  "POST",
		// 	Path:    "/identity/v1alpha/test/revoke",
		// 	Persona: "admin",
		// 	Input:   "token=" + refreshToken1,
		// 	IsForm:  true,
		// 	Output:  "",
		// 	Status:  http.StatusOK,
		// },
		// {
		// 	Name:    "Delete someone else's token as a non-admin",
		// 	Method:  "POST",
		// 	Path:    "/identity/v1alpha/test/revoke",
		// 	Input:   "token=" + refreshToken2,
		// 	IsForm:  true,
		// 	Persona: "non-admin",
		// 	Output:  "",
		// 	Status:  http.StatusOK,
		// },
		// {
		// 	Name:    "Get linked accounts (foo)",
		// 	Method:  "GET",
		// 	Path:    "/identity/v1alpha/test/accounts/non-admin/subjects/foo",
		// 	Persona: "admin",
		// 	Output:  "^.*not found",
		// 	Status:  http.StatusNotFound,
		// },
		{
			Name:    "Get linked accounts (foo@bar.com)",
			Method:  "GET",
			Path:    "/identity/v1alpha/test/accounts/non-admin/subjects/foo@bar.com",
			Persona: "admin",
			Output:  "^.*not found",
			Status:  http.StatusNotFound,
		},
		{
			Name:    "Get account",
			Method:  "GET",
			Path:    "/identity/v1alpha/test/accounts/-",
			Persona: "non-admin",
			Output:  `^.*non-admin@example.org.*"passport"`,
			Status:  http.StatusOK,
		},
		{
			Name:    "Get SCIM users",
			Method:  "GET",
			Path:    "/identity/scim/v2/test/Users",
			Persona: "admin",
			Output:  `{"Resources":[{"schemas":["urn:ietf:params:scim:schemas:core:2.0:User"],"id":"admin","externalId":"admin","meta":{"resourceType":"User","created":"2019-06-22T13:29:50Z","lastModified":"2019-06-22T18:07:30Z","location":"https://example.com/identity/scim/v2/test/Users/admin","version":"1"},"userName":"admin","name":{"formatted":"Administrator"},"displayName":"Administrator","active":true},{"schemas":["urn:ietf:params:scim:schemas:core:2.0:User"],"id":"dr_joe_elixir","externalId":"dr_joe_elixir","meta":{"resourceType":"User","created":"2019-06-22T13:29:40Z","lastModified":"2019-06-22T18:07:20Z","location":"https://example.com/identity/scim/v2/test/Users/dr_joe_elixir","version":"1"},"userName":"dr_joe_elixir","name":{"formatted":"Dr. Joe (ELIXIR)"},"displayName":"Dr. Joe (ELIXIR)","active":true},{"schemas":["urn:ietf:params:scim:schemas:core:2.0:User"],"id":"non-admin","externalId":"non-admin","meta":{"resourceType":"User","created":"2019-06-22T13:29:59Z","lastModified":"2019-06-22T18:08:19Z","location":"https://example.com/identity/scim/v2/test/Users/non-admin","version":"1"},"userName":"non-admin","name":{"formatted":"Non Administrator"},"displayName":"Non Administrator","active":true,"emails":[{"value":"non-admin@example.org","$ref":"email/persona/non-admin"},{"value":"non-admin-1@example.org","$ref":"email/persona/non-admin-1"}]},{"schemas":["urn:ietf:params:scim:schemas:core:2.0:User"],"id":"someone-account","externalId":"someone-account","meta":{"resourceType":"User","created":"2019-06-22T13:29:36Z","lastModified":"2019-06-22T18:07:11Z","location":"https://example.com/identity/scim/v2/test/Users/someone-account","version":"1"},"userName":"someone-account","name":{"formatted":"Someone at Somewhere","familyName":"Somewhere","givenName":"Someone","middleName":"at"},"displayName":"Someone Account","profileUrl":"https://example.org/users/someone","preferredLanguage":"en-US","locale":"en-US","timezone":"America/New_York","active":true}],"startIndex":1,"itemsPerPage":4,"totalResults":4,"schemas":["urn:ietf:params:scim:api:messages:2.0:ListResponse"]}`,
			Status:  http.StatusOK,
		},
		{
			Name:    "Get SCIM users (paginate)",
			Method:  "GET",
			Path:    "/identity/scim/v2/test/Users",
			Params:  "startIndex=3&count=1",
			Persona: "admin",
			Output:  `^.*"startIndex":3,"itemsPerPage":1,"totalResults":4,.*`,
			Status:  http.StatusOK,
		},
		{
			Name:    "Get SCIM users - filter active",
			Method:  "GET",
			Path:    "/identity/scim/v2/test/Users",
			Persona: "admin",
			Params:  `filter=active%20eq%20"false"`,
			Output:  `^\{("Resources":\[\],)?"startIndex":1,"schemas":\["urn:ietf:params:scim:api:messages:2.0:ListResponse"\]}`,
			Status:  http.StatusOK,
		},
		{
			Name:    "Get SCIM users - filter displayName",
			Method:  "GET",
			Path:    "/identity/scim/v2/test/Users",
			Persona: "admin",
			Params:  `filter=displayName%20co%20"administrator"`,
			Output:  `^.*"userName":"admin".*"userName":"non-admin".*"totalResults":2,.*`,
			Status:  http.StatusOK,
		},
		{
			Name:    "Get SCIM users - filter emails",
			Method:  "GET",
			Path:    "/identity/scim/v2/test/Users",
			Persona: "admin",
			Params:  `filter=emails%20co%20"non-admin@example.org"`,
			Output:  `^.*"userName":"non-admin".*"totalResults":1,.*`,
			Status:  http.StatusOK,
		},
		{
			Name:    "Get SCIM users - filter externalId",
			Method:  "GET",
			Path:    "/identity/scim/v2/test/Users",
			Persona: "admin",
			Params:  `filter=externalId%20co%20"admin"`,
			Output:  `^.*"userName":"admin".*"userName":"non-admin".*"totalResults":2,.*`,
			Status:  http.StatusOK,
		},
		{
			Name:    "Get SCIM users - filter id",
			Method:  "GET",
			Path:    "/identity/scim/v2/test/Users",
			Persona: "admin",
			Params:  `filter=id%20co%20"admin"`,
			Output:  `^.*"userName":"admin".*"userName":"non-admin".*"totalResults":2,.*`,
			Status:  http.StatusOK,
		},
		{
			Name:    "Get SCIM users - filter locale",
			Method:  "GET",
			Path:    "/identity/scim/v2/test/Users",
			Persona: "admin",
			Params:  `filter=locale%20co%20"en"`,
			Output:  `^.*"userName":"someone-account".*"totalResults":1,.*`,
			Status:  http.StatusOK,
		},
		{
			Name:    "Get SCIM users - filter preferredLanguage",
			Method:  "GET",
			Path:    "/identity/scim/v2/test/Users",
			Persona: "admin",
			Params:  `filter=preferredLanguage%20co%20"en"`,
			Output:  `^.*"userName":"someone-account".*"totalResults":1,.*`,
			Status:  http.StatusOK,
		},
		{
			Name:    "Get SCIM users - filter name.formatted",
			Method:  "GET",
			Path:    "/identity/scim/v2/test/Users",
			Persona: "admin",
			Params:  `filter=name.formatted%20co%20"admin"`,
			Output:  `^.*"userName":"admin".*"userName":"non-admin".*"totalResults":2,.*`,
			Status:  http.StatusOK,
		},
		{
			Name:    "Get SCIM users - filter name.givenName",
			Method:  "GET",
			Path:    "/identity/scim/v2/test/Users",
			Persona: "admin",
			Params:  `filter=name.givenName%20co%20"someone"`,
			Output:  `^.*"userName":"someone-account".*"totalResults":1,.*`,
			Status:  http.StatusOK,
		},
		{
			Name:    "Get SCIM users - filter name.familyName",
			Method:  "GET",
			Path:    "/identity/scim/v2/test/Users",
			Persona: "admin",
			Params:  `filter=name.familyName%20sw%20"somewhere"`,
			Output:  `^.*"userName":"someone-account".*"totalResults":1,.*`,
			Status:  http.StatusOK,
		},
		{
			Name:    "Get SCIM users - filter name.middleName",
			Method:  "GET",
			Path:    "/identity/scim/v2/test/Users",
			Persona: "admin",
			Params:  `filter=name.middleName%20ew%20"at"`,
			Output:  `^.*"userName":"someone-account".*"totalResults":1,.*`,
			Status:  http.StatusOK,
		},
		{
			Name:    "Get SCIM users - filter userName",
			Method:  "GET",
			Path:    "/identity/scim/v2/test/Users",
			Persona: "admin",
			Params:  `filter=userName%20co%20"joe"`,
			Output:  `^.*"userName":"dr_joe_elixir".*"totalResults":1,.*`,
			Status:  http.StatusOK,
		},
		{
			Name:    "Get SCIM users - filter timezone",
			Method:  "GET",
			Path:    "/identity/scim/v2/test/Users",
			Persona: "admin",
			Params:  `filter=timezone%20co%20"america"`,
			Output:  `^.*"userName":"someone-account".*"totalResults":1,.*`,
			Status:  http.StatusOK,
		},
		{
			Name:    "Get SCIM users - filter OR clause",
			Method:  "GET",
			Path:    "/identity/scim/v2/test/Users",
			Persona: "admin",
			Params:  `filter=displayName%20co%20"administrator"%20or%20userName%20co%20"joe"`,
			Output:  `^.*"userName":"admin".*"userName":"dr_joe_elixir".*"userName":"non-admin".*"totalResults":3,.*`,
			Status:  http.StatusOK,
		},
		{
			Name:    "Get SCIM users (non-admin)",
			Method:  "GET",
			Path:    "/identity/scim/v2/test/Users",
			Persona: "non-admin",
			Scope:   persona.AccountScope,
			Output:  `^.*not an administrator.*`,
			Status:  http.StatusForbidden,
		},
		{
			Name:    "Get SCIM me",
			Method:  "GET",
			Path:    "/identity/scim/v2/test/Me",
			Persona: "non-admin",
			Scope:   persona.AccountScope,
			Output:  `{"schemas":["urn:ietf:params:scim:schemas:core:2.0:User"],"id":"non-admin","externalId":"non-admin","meta":{"resourceType":"User","created":"2019-06-22T13:29:59Z","lastModified":"2019-06-22T18:08:19Z","location":"https://example.com/identity/scim/v2/test/Users/non-admin","version":"1"},"userName":"non-admin","name":{"formatted":"Non Administrator"},"displayName":"Non Administrator","active":true,"emails":[{"value":"non-admin@example.org","$ref":"email/persona/non-admin"},{"value":"non-admin-1@example.org","$ref":"email/persona/non-admin-1"}]}`,
			Status:  http.StatusOK,
		},
		{
			Name:    "Get SCIM me (default scope)",
			Method:  "GET",
			Path:    "/identity/scim/v2/test/Me",
			Persona: "non-admin",
			Output:  `^.*urn:ietf:params:scim:schemas:core:2.0:User.*`,
			Status:  http.StatusOK,
		},
		{
			Name:    "Patch SCIM me (default scope)",
			Method:  "PATCH",
			Path:    "/identity/scim/v2/test/Me",
			Persona: "non-admin",
			Input:   `{"schemas":["urn:ietf:params:scim:api:messages:2.0:PatchOp"],"Operations":[{"op":"replace","path":"name.formatted","value":"Non-Administrator"},{"op":"replace","path":"active","value":"false"}]}`,
			Output:  `^.*unauthorized.*`,
			Status:  http.StatusUnauthorized,
		},
		{
			Name:    "Patch SCIM me (bad photo)",
			Method:  "PATCH",
			Path:    "/identity/scim/v2/test/Me",
			Persona: "non-admin",
			Scope:   persona.AccountScope,
			Input:   `{"schemas":["urn:ietf:params:scim:api:messages:2.0:PatchOp"],"Operations":[{"op":"replace","path":"photos[type eq \"thumbnail\"].value","value":"I am a teapot"}]}`,
			Output:  `^.*invalid photo.*`,
			Status:  http.StatusBadRequest,
		},
		{
			Name:    "Patch SCIM me (update photo)",
			Method:  "PATCH",
			Path:    "/identity/scim/v2/test/Me",
			Persona: "non-admin",
			Scope:   persona.AccountScope,
			Input:   `{"schemas":["urn:ietf:params:scim:api:messages:2.0:PatchOp"],"Operations":[{"op":"replace","path":"photos[type eq \"thumbnail\"].value","value":"https://my.example.org/photos/me.jpeg"}]}`,
			Output:  `^.*"photos":\[\{"primary":true,"value":"https://my.example.org/photos/me.jpeg"\}\]`,
			Status:  http.StatusOK,
		},
		{
			Name:    "Patch SCIM me (set primary email)",
			Method:  "PATCH",
			Path:    "/identity/scim/v2/test/Me",
			Persona: "non-admin",
			Scope:   persona.AccountScope,
			Input:   `{"schemas":["urn:ietf:params:scim:api:messages:2.0:PatchOp"],"Operations":[{"op":"replace","path":"emails[$ref eq \"email/persona/non-admin\"].primary","value":"true"}]}`,
			Output:  `^.*"primary":true,"value":"non-admin@example.org".*`,
			Status:  http.StatusOK,
		},
		{
			Name:    "Patch SCIM me (remove primary email)",
			Method:  "PATCH",
			Path:    "/identity/scim/v2/test/Me",
			Persona: "non-admin",
			Scope:   persona.AccountScope,
			Input:   `{"schemas":["urn:ietf:params:scim:api:messages:2.0:PatchOp"],"Operations":[{"op":"remove","path":"emails[primary eq \"true\"].primary"}]}`,
			Output:  `^.*"emails":\[\{"value":"non-admin@example.org","\$ref":"email/persona/non-admin"\},\{"value":"non-admin-1@example.org","\$ref":"email/persona/non-admin-1"\}\].*`,
			Status:  http.StatusOK,
		},
		{
			Name:    "Patch SCIM me (multiple ops)",
			Method:  "PATCH",
			Path:    "/identity/scim/v2/test/Me",
			Persona: "non-admin",
			Scope:   persona.AccountScope,
			Input:   `{"schemas":["urn:ietf:params:scim:api:messages:2.0:PatchOp"],"Operations":[{"op":"replace","path":"name.formatted","value":"Non-Administrator"},{"op":"replace","path":"active","value":"false"}]}`,
			Output:  `^\{"schemas":\["urn:ietf:params:scim:schemas:core:2.0:User"\],"id":"non-admin","externalId":"non-admin","meta":\{"resourceType":"User","created":"2019-06-22T13:29:59Z","lastModified":"....-..-..T..:..:..Z","location":"https://example.com/identity/scim/v2/test/Users/non-admin","version":"4"\},"userName":"non-admin","name":\{"formatted":"Non-Administrator"\},"displayName":"Non Administrator","emails":\[\{"value":"non-admin@example.org","\$ref":"email/persona/non-admin"\},\{"value":"non-admin-1@example.org","\$ref":"email/persona/non-admin-1"\}\],"photos":\[\{"primary":true,"value":"https://my.example.org/photos/me.jpeg"\}\]\}`,
			Status:  http.StatusOK,
		},
		{
			Name:    "Patch SCIM active (admin)",
			Method:  "PATCH",
			Path:    "/identity/scim/v2/test/Users/non-admin",
			Persona: "admin",
			Input:   `{"schemas":["urn:ietf:params:scim:api:messages:2.0:PatchOp"],"Operations":[{"op":"replace","path":"active","value":"true"},{"op":"replace","path":"displayName","value":"Updated Non Admin"},{"op":"replace","path":"profileUrl","value":"https://example.org/users/non-admin"},{"op":"replace","path":"locale","value":"fr-CA"},{"op":"replace","path":"timezone","value":"America/Montreal"}]}`,
			Output:  `^\{"schemas":\["urn:ietf:params:scim:schemas:core:2.0:User"\],"id":"non-admin","externalId":"non-admin","meta":\{"resourceType":"User","created":"2019-06-22T13:29:59Z","lastModified":"20..-..-..T..:..:..Z","location":"https://example.com/identity/scim/v2/test/Users/non-admin","version":"5"},"userName":"non-admin","name":\{"formatted":"Non-Administrator"\},"displayName":"Updated Non Admin","profileUrl":"https://example.org/users/non-admin","preferredLanguage":"fr-CA","locale":"fr-CA","timezone":"America/Montreal","active":true,"emails":\[\{"value":"non-admin@example.org","\$ref":"email/persona/non-admin"\},\{"value":"non-admin-1@example.org","\$ref":"email/persona/non-admin-1"\}\],"photos":\[\{"primary":true,"value":"https://my.example.org/photos/me.jpeg"\}\]\}`,
			Status:  http.StatusOK,
		},
		{
			Name:    "Unlink connected account (default scope)",
			Method:  "PATCH",
			Path:    "/identity/scim/v2/test/Users/non-admin",
			Persona: "non-admin",
			Input:   `{"schemas":["urn:ietf:params:scim:api:messages:2.0:PatchOp"],"Operations":[{"op":"remove","path":"emails[$ref eq \"email/persona/non-admin-1\"]","value":"foo"}]}`,
			Output:  `^.*unauthorized.*`,
			Status:  http.StatusUnauthorized,
		},
		{
			Name:    "Unlink connected account",
			Method:  "PATCH",
			Path:    "/identity/scim/v2/test/Users/non-admin",
			Persona: "non-admin",
			Scope:   persona.AccountScope,
			Input:   `{"schemas":["urn:ietf:params:scim:api:messages:2.0:PatchOp"],"Operations":[{"op":"remove","path":"emails[$ref eq \"email/persona/non-admin-1\"]"}]}`,
			Output:  `^.*"emails":\[\{"value":"non-admin@example.org","\$ref":"email/persona/non-admin"\}\].*`,
			Status:  http.StatusOK,
		},
		{
			Name:    "Unlink connected account (invalid remove last)",
			Method:  "PATCH",
			Path:    "/identity/scim/v2/test/Users/non-admin",
			Persona: "non-admin",
			Scope:   persona.AccountScope,
			Input:   `{"schemas":["urn:ietf:params:scim:api:messages:2.0:PatchOp"],"Operations":[{"op":"remove","path":"emails[value eq \"non-admin@example.org\"]"}]}`,
			Output:  `^.*cannot unlink the only email address.*`,
			Status:  http.StatusBadRequest,
		},
		{
			Name:    "Delete SCIM me (default scope)",
			Method:  "DELETE",
			Path:    "/identity/scim/v2/test/Me",
			Persona: "non-admin",
			Output:  `^.*unauthorized.*`,
			Status:  http.StatusUnauthorized,
		},
		{
			Name:    "Delete SCIM me",
			Method:  "DELETE",
			Path:    "/identity/scim/v2/test/Me",
			Persona: "non-admin",
			Scope:   persona.AccountScope,
			Status:  http.StatusOK,
		},
		{
			Name:    "Get SCIM me",
			Method:  "GET",
			Path:    "/identity/scim/v2/test/Me",
			Persona: "non-admin",
			Scope:   persona.AccountScope,
			Output:  `^.*unauthorized.*`,
			Status:  http.StatusUnauthorized,
		},
		{
			Name:    "Get SCIM account (admin)",
			Method:  "GET",
			Path:    "/identity/scim/v2/test/Users/dr_joe_elixir",
			Persona: "admin",
			Output:  `{"schemas":["urn:ietf:params:scim:schemas:core:2.0:User"],"id":"dr_joe_elixir","externalId":"dr_joe_elixir","meta":{"resourceType":"User","created":"2019-06-22T13:29:40Z","lastModified":"2019-06-22T18:07:20Z","location":"https://example.com/identity/scim/v2/test/Users/dr_joe_elixir","version":"1"},"userName":"dr_joe_elixir","name":{"formatted":"Dr. Joe (ELIXIR)"},"displayName":"Dr. Joe (ELIXIR)","active":true}`,
			Status:  http.StatusOK,
		},
		{
			Name:    "Get SCIM account",
			Method:  "GET",
			Path:    "/identity/scim/v2/test/Users/dr_joe_elixir",
			Persona: "dr_joe_elixir",
			Scope:   persona.AccountScope,
			Output:  `{"schemas":["urn:ietf:params:scim:schemas:core:2.0:User"],"id":"dr_joe_elixir","externalId":"dr_joe_elixir","meta":{"resourceType":"User","created":"2019-06-22T13:29:40Z","lastModified":"2019-06-22T18:07:20Z","location":"https://example.com/identity/scim/v2/test/Users/dr_joe_elixir","version":"1"},"userName":"dr_joe_elixir","name":{"formatted":"Dr. Joe (ELIXIR)"},"displayName":"Dr. Joe (ELIXIR)","active":true}`,
			Status:  http.StatusOK,
		},
		{
			Name:    "Get SCIM account (default scope)",
			Method:  "GET",
			Path:    "/identity/scim/v2/test/Users/dr_joe_elixir",
			Persona: "dr_joe_elixir",
			Output:  `^.*urn:ietf:params:scim:schemas:core:2.0:User.*`,
			Status:  http.StatusOK,
		},
		{
			Name:    "Patch SCIM account",
			Method:  "PATCH",
			Path:    "/identity/scim/v2/test/Users/dr_joe_elixir",
			Persona: "dr_joe_elixir",
			Scope:   persona.AccountScope,
			Input:   `{"schemas":["urn:ietf:params:scim:api:messages:2.0:PatchOp"],"Operations":[{"op":"replace","path":"name.formatted","value":"The good doc"},{"op":"replace","path":"name.givenName","value":"Joesph"},{"op":"replace","path":"name.familyName","value":"Doctor"}]}`,
			Output:  `{"schemas":["urn:ietf:params:scim:schemas:core:2.0:User"],"id":"dr_joe_elixir","externalId":"dr_joe_elixir","meta":{"resourceType":"User","created":"2019-06-22T13:29:40Z","lastModified":"2019-06-22T18:07:20Z","location":"https://example.com/identity/scim/v2/test/Users/dr_joe_elixir","version":"1"},"userName":"dr_joe_elixir","name":{"formatted":"The good doc","familyName":"Doctor","givenName":"Joesph"},"displayName":"Dr. Joe (ELIXIR)","active":true}`,
			Status:  http.StatusOK,
		},
		{
			Name:    "Patch SCIM account (default scope)",
			Method:  "PATCH",
			Path:    "/identity/scim/v2/test/Users/dr_joe_elixir",
			Persona: "dr_joe_elixir",
			Input:   `{"schemas":["urn:ietf:params:scim:api:messages:2.0:PatchOp"],"Operations":[{"op":"replace","path":"name.formatted","value":"The good doc"},{"op":"replace","path":"name.givenName","value":"Joesph"},{"op":"replace","path":"name.familyName","value":"Doctor"}]}`,
			Output:  `^.*unauthorized.*`,
			Status:  http.StatusUnauthorized,
		},
		{
			Name:    "Delete SCIM account (default scope)",
			Method:  "DELETE",
			Path:    "/identity/scim/v2/test/Users/dr_joe_elixir",
			Persona: "dr_joe_elixir",
			Output:  `^.*unauthorized.*`,
			Status:  http.StatusUnauthorized,
		},
		{
			Name:    "Delete SCIM account",
			Method:  "DELETE",
			Path:    "/identity/scim/v2/test/Users/dr_joe_elixir",
			Persona: "dr_joe_elixir",
			Scope:   persona.AccountScope,
			Status:  http.StatusOK,
		},
		{
			Name:    "Get deleted SCIM account",
			Method:  "GET",
			Path:    "/identity/scim/v2/test/Users/dr_joe_elixir",
			Persona: "dr_joe_elixir",
			Scope:   persona.AccountScope,
			Output:  `^.*unauthorized.*`,
			Status:  http.StatusUnauthorized,
		},
		{
			Name:    "Get deleted SCIM account (admin)",
			Method:  "GET",
			Path:    "/identity/scim/v2/test/Users/dr_joe_elixir",
			Persona: "admin",
			Output:  `^.*dr_joe_elixir.*`,
			Status:  http.StatusOK,
		},
		{
			Name:    "Undelete SCIM account (admin)",
			Method:  "PATCH",
			Path:    "/identity/scim/v2/test/Users/dr_joe_elixir",
			Persona: "admin",
			Input:   `{"schemas":["urn:ietf:params:scim:api:messages:2.0:PatchOp"],"Operations":[{"op":"replace","path":"active","value":"true"}]}`,
			Output:  `^.*dr_joe_elixir.*"active":true.*`,
			Status:  http.StatusOK,
		},
	}
	test.HandlerTests(t, s.Handler, tests, hydraURL, server.Config())
}

func createTestToken(t *testing.T, s *Service, iss *fakeoidcissuer.Server, id *ga4gh.Identity, scope, jti string) string {
	id.Scope = scope
	id.Realm = "test"
	id.IssuedAt = time.Now().Unix()
	id.Expiry = time.Now().Add(time.Hour).Unix()
	id.Audiences = ga4gh.NewAudience(testClientID)
	id.ID = jti
	tok, err := iss.Sign(map[string]string{}, id)
	if err != nil {
		t.Fatalf("creating test token: %v", err)
	}

	tokenMetadata := &pb.TokenMetadata{
		TokenType:        "refresh",
		IssuedAt:         id.IssuedAt,
		Scope:            id.Scope,
		IdentityProvider: id.IdentityProvider,
	}
	s.store.Write(storage.TokensDatatype, "test", id.Subject, id.ID, storage.LatestRev, tokenMetadata, nil)
	return tok
}

func TestAdminHandlers(t *testing.T) {
	store := storage.NewMemoryStorage("ic-min", "testdata/config")
	server, err := fakeoidcissuer.New(hydraURL, &testkeys.PersonaBrokerKey, "dam-min", "testdata/config", false)
	if err != nil {
		t.Fatalf("fakeoidcissuer.New(%q, _, _) failed: %v", hydraURL, err)
	}
	ctx := server.ContextWithClient(context.Background())

	s := NewService(ctx, domain, domain, hydraAdminURL, hydraURL, store, fakeencryption.New(), useHydra)
	tests := []test.HandlerTest{
		{
			Name:    "List all tokens of all users as a non-admin",
			Method:  "GET",
			Path:    "/identity/v1alpha/test/admin/tokens",
			Persona: "non-admin",
			Output: `^.*user is not an administrator	*`,
			Status: http.StatusForbidden,
		},
		{
			Name:    "List all tokens of all users as an admin",
			Method:  "GET",
			Path:    "/identity/v1alpha/test/admin/tokens",
			Persona: "admin",
			Output:  `{"tokensMetadata":{"dr_joe_elixir/123-456":{"tokenType":"refresh","issuedAt":"1560970669","scope":"ga4gh_passport_v1 identities profiles openid","identityProvider":"elixir"},"someone-account/1a2-3b4":{"tokenType":"refresh","issuedAt":"1560970669","scope":"ga4gh_passport_v1 openid","identityProvider":"google"}}}`,
			Status:  http.StatusOK,
		},
		{
			Name:    "Delete all tokens of all users as a non-admin",
			Method:  "DELETE",
			Path:    "/identity/v1alpha/test/admin/tokens",
			Persona: "non-admin",
			Output: `^.*user is not an administrator	*`,
			Status: http.StatusForbidden,
		},
		{
			Name:    "Delete all tokens of all users as an admin",
			Method:  "DELETE",
			Path:    "/identity/v1alpha/test/admin/tokens",
			Persona: "admin",
			Output:  ``,
			Status:  http.StatusOK,
		},
		{
			Name:    "Get deleted tokens of all users as an admin",
			Method:  "GET",
			Path:    "/identity/v1alpha/test/admin/tokens",
			Persona: "admin",
			Output:  `{}`,
			Status:  http.StatusOK,
		},
	}
	test.HandlerTests(t, s.Handler, tests, hydraURL, server.Config())
}

func TestAddLinkedIdentities(t *testing.T) {
	subject := "111@a.com"
	issuer := "https://example.com/oidc"
	subjectInIdp := "222"
	emailInIdp := "222@idp.com"
	idp := "idp"
	idpIss := "https://idp.com/oidc"

	id := &ga4gh.Identity{
		Subject:  subject,
		Issuer:   issuer,
		VisaJWTs: []string{},
	}

	link := &cpb.ConnectedAccount{
		Provider: idp,
		Properties: &cpb.AccountProperties{
			Subject: subjectInIdp,
			Email:   emailInIdp,
		},
	}

	store := storage.NewMemoryStorage("ic-min", "testdata/config")
	s := NewService(context.Background(), domain, domain, hydraAdminURL, hydraURL, store, fakeencryption.New(), useHydra)
	cfg, err := s.loadConfig(nil, storage.DefaultRealm)
	if err != nil {
		t.Fatalf("loading config: %v", err)
	}
	cfg.IdentityProviders = map[string]*cpb.IdentityProvider{
		idp: &cpb.IdentityProvider{Issuer: idpIss},
	}

	err = s.addLinkedIdentities(id, link, testkeys.Default.Private, cfg)
	if err != nil {
		t.Fatalf("s.addLinkedIdentities(_) failed: %v", err)
	}

	if len(id.VisaJWTs) != 1 {
		t.Fatalf("len(id.VisaJWTs), want 1, got %d", len(id.VisaJWTs))
	}

	v, err := ga4gh.NewVisaFromJWT(ga4gh.VisaJWT(id.VisaJWTs[0]))
	if err != nil {
		t.Fatalf("ga4gh.NewVisaFromJWT(_) failed: %v", err)
	}

	got := v.Data()

	wantIdentities := []string{
		linkedIdentityValue(emailInIdp, idpIss),
		linkedIdentityValue(subjectInIdp, idpIss),
	}

	want := &ga4gh.VisaData{
		StdClaims: ga4gh.StdClaims{
			Subject:   subject,
			Issuer:    issuer,
			IssuedAt:  got.IssuedAt,
			ExpiresAt: got.ExpiresAt,
		},
		Scope: "openid",
		Assertion: ga4gh.Assertion{
			Type:     ga4gh.LinkedIdentities,
			Asserted: got.Assertion.Asserted,
			Value:    ga4gh.Value(strings.Join(wantIdentities, ";")),
			Source:   ga4gh.Source(issuer),
		},
	}

	if diff := cmp.Diff(want, got); len(diff) != 0 {
		t.Fatalf("v.Data() returned diff (-want +got):\n%s", diff)
	}
}

func setupHydraTest() (*Service, *pb.IcConfig, *pb.IcSecrets, *fakehydra.Server, *fakeoidcissuer.Server, error) {
	store := storage.NewMemoryStorage("ic-min", "testdata/config")
	server, err := fakeoidcissuer.New(hydraURL, &testkeys.PersonaBrokerKey, "dam-min", "testdata/config", false)
	if err != nil {
		return nil, nil, nil, nil, nil, err
	}
	ctx := server.ContextWithClient(context.Background())
	crypt := fakeencryption.New()
	s := NewService(ctx, domain, domain, hydraAdminURL, hydraURL, store, crypt, useHydra)

	cfg, err := s.loadConfig(nil, storage.DefaultRealm)
	if err != nil {
		return nil, nil, nil, nil, nil, err
	}

	sec, err := s.loadSecrets(nil)
	if err != nil {
		return nil, nil, nil, nil, nil, err
	}

	r := mux.NewRouter()
	h := fakehydra.New(r)
	s.httpClient = httptestclient.New(r)

	return s, cfg, sec, h, server, nil
}

func TestLogin_Hydra(t *testing.T) {
	s, cfg, _, _, _, err := setupHydraTest()
	if err != nil {
		t.Fatalf("setupHydraTest() failed: %v", err)
	}

	w := httptest.NewRecorder()
	params := fmt.Sprintf("?scope=openid&login_challenge=%s", loginChallenge)
	u := "https://ic.example.com" + loginPath + params
	u = strings.ReplaceAll(u, "{realm}", storage.DefaultRealm)
	u = strings.ReplaceAll(u, "{name}", idpName)
	r := httptest.NewRequest(http.MethodGet, u, nil)

	s.Handler.ServeHTTP(w, r)

	resp := w.Result()

	if resp.StatusCode != http.StatusTemporaryRedirect {
		t.Errorf("resp.StatusCode wants %d, got %d", http.StatusTemporaryRedirect, resp.StatusCode)
	}

	idpc := cfg.IdentityProviders[idpName]

	l := resp.Header.Get("Location")
	loc, err := url.Parse(l)
	if err != nil {
		t.Fatalf("url.Parse(%s) failed", l)
	}

	a, err := url.Parse(idpc.AuthorizeUrl)
	if err != nil {
		t.Fatalf("url.Parse(%s) failed", idpc.AuthorizeUrl)
	}
	if loc.Scheme != a.Scheme {
		t.Errorf("Scheme wants %s got %s", a.Scheme, loc.Scheme)
	}
	if loc.Host != a.Host {
		t.Errorf("Host wants %s got %s", a.Host, loc.Host)
	}
	if loc.Path != a.Path {
		t.Errorf("Path wants %s got %s", a.Path, loc.Path)
	}

	q := loc.Query()
	if q.Get("client_id") != idpc.ClientId {
		t.Errorf("client_id wants %s got %s", idpc.ClientId, q.Get("client_id"))
	}
	if q.Get("response_type") != idpc.ResponseType {
		t.Errorf("response_type wants %s, got %s", idpc.ResponseType, q.Get("response_type"))
	}

	state := q.Get("state")
	var loginState cpb.LoginState
	err = s.store.Read(storage.LoginStateDatatype, storage.DefaultRealm, storage.DefaultUser, state, storage.LatestRev, &loginState)
	if err != nil {
		t.Fatalf("read login state failed, %v", err)
		return
	}

	if loginState.Challenge != loginChallenge {
		t.Errorf("state.Challenge wants %s got %s", loginChallenge, loginState.Challenge)
	}
	if loginState.IdpName != idpName {
		t.Errorf("state.IdpName wants %s got %s", idpName, loginState.IdpName)
	}
}

func sendAcceptLogin(s *Service, cfg *pb.IcConfig, h *fakehydra.Server, code, state, errName, errDesc string) (*http.Response, error) {
	idpc := cfg.IdentityProviders[idpName]

	// Ensure login state exists before request.
	login := &cpb.LoginState{
		IdpName:   idpName,
		Realm:     storage.DefaultRealm,
		Scope:     strings.Join(idpc.Scopes, " "),
		Challenge: loginChallenge,
	}

	err := s.store.Write(storage.LoginStateDatatype, storage.DefaultRealm, storage.DefaultUser, loginStateID, storage.LatestRev, login, nil)
	if err != nil {
		return nil, err
	}

	// Clear fakehydra server and set reject response.
	h.Clear()
	h.RejectLoginResp = &hydraapi.RequestHandlerResponse{RedirectTo: hydraURL}

	// Send Request.
	p := "?code=%s&state=%s&error=%s&error_description=%s"
	query := fmt.Sprintf(p, url.QueryEscape(code), url.QueryEscape(state), url.QueryEscape(errName), url.QueryEscape(errDesc))
	u := "https://" + domain + acceptLoginPath + query
	w := httptest.NewRecorder()
	r := httptest.NewRequest(http.MethodGet, u, nil)
	s.Handler.ServeHTTP(w, r)

	return w.Result(), nil
}

func TestAcceptLogin_Hydra_ToFinishLogin(t *testing.T) {
	s, cfg, _, h, _, err := setupHydraTest()
	if err != nil {
		t.Fatalf("setupHydraTest() failed: %v", err)
	}

	const (
		authCode = "non-admin," + idpName
	)

	tests := []struct {
		name  string
		code  string
		state string
	}{
		{
			name:  "Success Login",
			code:  authCode,
			state: loginStateID,
		},
		{
			name:  "invalid auth_code: we don't know if code invalid at this step",
			code:  "invalid",
			state: loginStateID,
		},
	}

	for _, tc := range tests {
		t.Run(tc.name, func(t *testing.T) {
			resp, err := sendAcceptLogin(s, cfg, h, tc.code, tc.state, "", "")
			if err != nil {
				t.Fatalf("sendAcceptLogin(s, cfg, h, %s, %s, '', '') failed: %v", tc.code, tc.state, err)
			}

			if h.AcceptLoginReq != nil {
				t.Errorf("AcceptLoginReq wants nil got %v", h.AcceptLoginReq)
			}
			if h.RejectLoginReq != nil {
				t.Errorf("RejectLoginReq wants nil got %v", h.RejectLoginReq)
			}

			if resp.StatusCode != http.StatusTemporaryRedirect {
				t.Errorf("statusCode wants %d got %d", http.StatusTemporaryRedirect, resp.StatusCode)
			}

			l := resp.Header.Get("Location")
			loc, err := url.Parse(l)
			if err != nil {
				t.Fatalf("url.Parse(%s) failed: %v", l, err)
			}

			if loc.Path != "/identity/v1alpha/master/loggedin/idp" {
				t.Errorf("loc.Path wants /identity/v1alpha/master/loggedin/idp got %s", loc.Path)
			}
		})
	}
}

func TestAcceptLogin_Hydra_Reject(t *testing.T) {
	s, cfg, _, h, _, err := setupHydraTest()
	if err != nil {
		t.Fatalf("setupHydraTest() failed: %v", err)
	}

	const (
		errName = "idpErr"
		errDesc = "Error message from upstream idp"
	)

	resp, err := sendAcceptLogin(s, cfg, h, "", loginStateID, errName, errDesc)
	if err != nil {
		t.Fatalf("sendAcceptLogin(s, cfg, sec, h, '', %s, %s, %s) failed: %v", hydra.StateIDKey, errName, errDesc, err)
	}

	if h.RejectLoginReq.Name != errName {
		t.Errorf("RejectLoginReq.Name wants %s got %s", errName, h.RejectLoginReq.Name)
	}
	if h.RejectLoginReq.Description != errDesc {
		t.Errorf("RejectLoginReq.Description wants %s got %s", errDesc, h.RejectLoginReq.Description)
	}

	if resp.StatusCode != http.StatusTemporaryRedirect {
		t.Errorf("status code wants %d got %d", http.StatusTemporaryRedirect, resp.StatusCode)
	}

	l := resp.Header.Get("Location")
	// If IC calls reject to hydra, we can stop at this step and redirect to hydra.
	if l != hydraURL {
		t.Errorf("Location wants %s got %s", hydraURL, l)
	}
}

func TestAcceptLogin_Hydra_InvalidState(t *testing.T) {
	s, cfg, _, h, _, err := setupHydraTest()
	if err != nil {
		t.Fatalf("setupHydraTest() failed: %v", err)
	}

	const (
		authCode = "non-admin," + idpName
	)

	resp, err := sendAcceptLogin(s, cfg, h, authCode, "invalid", "", "")
	if err != nil {
		t.Fatalf("sendAcceptLogin(s, cfg, h, %s, invalid, '', '') failed: %v", authCode, err)
	}

	if resp.StatusCode != http.StatusInternalServerError {
		t.Errorf("status code wants %d got %d", http.StatusInternalServerError, resp.StatusCode)
	}
}

func sendFinishLogin(s *Service, cfg *pb.IcConfig, h *fakehydra.Server, idp, code, state string) (*http.Response, error) {
	idpc := cfg.IdentityProviders[idpName]

	// Ensure login state exists before request.
	login := &cpb.LoginState{
		IdpName:   idpName,
		Realm:     storage.DefaultRealm,
		Scope:     strings.Join(idpc.Scopes, " "),
		Challenge: loginChallenge,
	}

	err := s.store.Write(storage.LoginStateDatatype, storage.DefaultRealm, storage.DefaultUser, loginStateID, storage.LatestRev, login, nil)
	if err != nil {
		return nil, err
	}

	// Clear fakehydra server and set reject response.
	h.Clear()
	h.AcceptLoginResp = &hydraapi.RequestHandlerResponse{RedirectTo: hydraURL}
	h.RejectLoginResp = &hydraapi.RequestHandlerResponse{RedirectTo: hydraURL}

	// Send Request.
	path := strings.ReplaceAll(finishLoginPath, "{name}", idp)
	query := fmt.Sprintf("?code=%s&state=%s", code, state)
	u := "https://" + domain + path + query
	w := httptest.NewRecorder()
	r := httptest.NewRequest(http.MethodGet, u, nil)
	s.Handler.ServeHTTP(w, r)

	return w.Result(), nil
}

func TestFinishLogin_Hydra_Success(t *testing.T) {
	s, cfg, _, h, _, err := setupHydraTest()
	if err != nil {
		t.Fatalf("setupHydraTest() failed: %v", err)
	}

	const (
		persona  = "non-admin"
		authCode = persona + ",cid"
	)

	resp, err := sendFinishLogin(s, cfg, h, idpName, authCode, loginStateID)
	if err != nil {
		t.Fatalf("sendFinishLogin(s, cfg, h, %s, %s, %s) failed: %v", idpName, authCode, loginStateID, err)
	}

	if resp.StatusCode != http.StatusTemporaryRedirect {
		t.Errorf("resp.StatusCode wants %d got %d", http.StatusTemporaryRedirect, resp.StatusCode)
	}

	l := resp.Header.Get("Location")
	if l != hydraURL {
		t.Errorf("Location wants %s got %s", hydraURL, l)
	}

	st, ok := h.AcceptLoginReq.Context[hydra.StateIDKey]
	if !ok {
		t.Errorf("AcceptLoginReq.Context[%s] not exists", hydra.StateIDKey)
	}
	stateID, ok := st.(string)
	if !ok {
		t.Errorf("AcceptLoginReq.Context[%s] in wrong type", hydra.StateIDKey)
	}

	state := &cpb.AuthTokenState{}
	err = s.store.Read(storage.AuthTokenStateDatatype, storage.DefaultRealm, storage.DefaultUser, stateID, storage.LatestRev, state)
	if err != nil {
		t.Fatalf("read AuthTokenState failed: %v", err)
	}

	if state.Provider != idpName {
		t.Errorf("state.Provider wants %s got %s", idpName, state.Provider)
	}
	loginHint := idpName + ":" + persona
	if state.LoginHint != loginHint {
		t.Errorf("state.LoginHint wants %s got %s", loginHint, state.LoginHint)
	}
	if *h.AcceptLoginReq.Subject != state.Subject {
		t.Errorf("subject send to hydra and subject in state should be equals. got %s, %s", *h.AcceptLoginReq.Subject, state.Subject)
	}
}

func TestFinishLogin_Hydra_Invalid(t *testing.T) {
	s, cfg, _, h, _, err := setupHydraTest()
	if err != nil {
		t.Fatalf("setupHydraTest() failed: %v", err)
	}

	const (
		persona  = "non-admin"
		authCode = persona + ",cid"
	)

	tests := []struct {
		name   string
		idp    string
		code   string
		state  string
		status int
	}{
		{
			name:   "invalid idp",
			idp:    "invalid",
			code:   authCode,
			state:  loginStateID,
			status: http.StatusUnauthorized,
		},
		{
			name:   "invalid auth_code",
			idp:    idpName,
			code:   "invalid",
			state:  loginStateID,
			status: http.StatusUnauthorized,
		},
		{
			name:  "invalid state",
			idp:   idpName,
			code:  authCode,
			state: "invalid",
			// TODO: this case should also consider StatusUnauthorized.
			status: http.StatusInternalServerError,
		},
	}

	for _, tc := range tests {
		t.Run(tc.name, func(t *testing.T) {
			resp, err := sendFinishLogin(s, cfg, h, tc.idp, tc.code, tc.state)
			if err != nil {
				t.Fatalf("sendFinishLogin(s, cfg, h, %s, %s, %s) failed: %v", tc.idp, tc.code, tc.state, err)
			}

			if resp.StatusCode != tc.status {
				t.Errorf("resp.StatusCode wants %d got %d", tc.status, resp.StatusCode)
			}

			if h.AcceptLoginReq != nil {
				t.Errorf("AcceptLoginReq wants nil got %v", h.AcceptLoginReq)
			}
		})
	}
}

func sendAcceptInformationRelease(s *Service, cfg *pb.IcConfig, h *fakehydra.Server, scope, stateID, agree string) (*http.Response, error) {
	// Ensure auth token state exists before request.
	tokState := &cpb.AuthTokenState{
		Realm:            storage.DefaultRealm,
		Scope:            scope,
		ConsentChallenge: consentChallenge,
		Subject:          LoginSubject,
	}

	err := s.store.Write(storage.AuthTokenStateDatatype, storage.DefaultRealm, storage.DefaultUser, authTokenStateID, storage.LatestRev, tokState, nil)
	if err != nil {
		return nil, err
	}

	// Ensure identity exists before request.
	acct := &cpb.Account{
		Properties: &cpb.AccountProperties{Subject: LoginSubject},
		State:      "ACTIVE",
	}
	err = s.store.Write(storage.AccountDatatype, storage.DefaultRealm, storage.DefaultUser, LoginSubject, storage.LatestRev, acct, nil)
	if err != nil {
		return nil, err
	}

	// Clear fakehydra server and set reject response.
	h.Clear()
	h.AcceptConsentResp = &hydraapi.RequestHandlerResponse{RedirectTo: hydraURL}
	h.RejectConsentResp = &hydraapi.RequestHandlerResponse{RedirectTo: hydraURL}

	// Send Request.
	query := fmt.Sprintf("?agree=%s&state=%s", agree, stateID)
	u := "https://" + domain + acceptInformationReleasePath + query
	w := httptest.NewRecorder()
	r := httptest.NewRequest(http.MethodGet, u, nil)
	s.Handler.ServeHTTP(w, r)

	return w.Result(), nil
}

func TestAcceptInformationRelease_Hydra_Accept(t *testing.T) {
	s, cfg, _, h, _, err := setupHydraTest()
	if err != nil {
		t.Fatalf("setupHydraTest() failed: %v", err)
	}

	const scope = "openid profile"

	resp, err := sendAcceptInformationRelease(s, cfg, h, scope, authTokenStateID, agree)
	if err != nil {
		t.Fatalf("sendAcceptInformationRelease(s, cfg, h, %s, %s, %s) failed: %v", scope, authTokenStateID, agree, err)
	}

	if resp.StatusCode != http.StatusTemporaryRedirect {
		t.Errorf("resp.StatusCode wants %d got %d", http.StatusTemporaryRedirect, resp.StatusCode)
	}

	if l := resp.Header.Get("Location"); l != hydraURL {
		t.Errorf("resp.Location wants %s got %s", hydraURL, l)
	}

	if h.RejectConsentReq != nil {
		t.Errorf("RejectConsentReq wants nil got %v", h.RejectConsentReq)
	}

	if diff := cmp.Diff(h.AcceptConsentReq.GrantedScope, strings.Split(scope, " ")); len(diff) != 0 {
		t.Errorf("AcceptConsentReq.GrantedScope wants %s got %v", scope, h.AcceptConsentReq.GrantedScope)
	}

	email, ok := h.AcceptConsentReq.Session.IDToken["email"].(string)
	if !ok {
		t.Fatalf("Email in id token in wrong type")
	}

	wantEmail := LoginSubject + "@" + domain
	if email != wantEmail {
		t.Errorf("Email in id token wants %s got %s", wantEmail, email)
	}
}

func TestAcceptInformationRelease_Hydra_Accept_Scoped(t *testing.T) {
	s, cfg, _, h, _, err := setupHydraTest()
	if err != nil {
		t.Fatalf("setupHydraTest() failed: %v", err)
	}

	const scope = "openid"

	resp, err := sendAcceptInformationRelease(s, cfg, h, scope, authTokenStateID, agree)
	if err != nil {
		t.Fatalf("sendAcceptInformationRelease(s, cfg, h, %s, %s, %s) failed: %v", scope, authTokenStateID, agree, err)
	}

	if resp.StatusCode != http.StatusTemporaryRedirect {
		t.Errorf("resp.StatusCode wants %d got %d", http.StatusTemporaryRedirect, resp.StatusCode)
	}

	if l := resp.Header.Get("Location"); l != hydraURL {
		t.Errorf("resp.Location wants %s got %s", hydraURL, l)
	}

	if h.RejectConsentReq != nil {
		t.Errorf("RejectConsentReq wants nil got %v", h.RejectConsentReq)
	}

	if diff := cmp.Diff(h.AcceptConsentReq.GrantedScope, strings.Split(scope, " ")); len(diff) != 0 {
		t.Errorf("AcceptConsentReq.GrantedScope wants %s got %v", scope, h.AcceptConsentReq.GrantedScope)
	}

	if _, ok := h.AcceptConsentReq.Session.IDToken["email"]; ok {
		t.Fatalf("Email in id token should not exists")
	}
}

func TestAcceptInformationRelease_Hydra_Reject(t *testing.T) {
	s, cfg, _, h, _, err := setupHydraTest()
	if err != nil {
		t.Fatalf("setupHydraTest() failed: %v", err)
	}

	const scope = "openid profile"

	resp, err := sendAcceptInformationRelease(s, cfg, h, scope, authTokenStateID, deny)
	if err != nil {
		t.Fatalf("sendAcceptInformationRelease(s, cfg, h, %s, %s, %s) failed: %v", scope, authTokenStateID, deny, err)
	}

	if resp.StatusCode != http.StatusTemporaryRedirect {
		t.Errorf("resp.StatusCode wants %d got %d", http.StatusTemporaryRedirect, resp.StatusCode)
	}

	if l := resp.Header.Get("Location"); l != hydraURL {
		t.Errorf("resp.Location wants %s got %s", hydraURL, l)
	}

	if h.AcceptConsentReq != nil {
		t.Errorf("AcceptConsentReq wants nil got %v", h.RejectConsentReq)
	}

	if h.RejectConsentReq == nil {
		t.Errorf("RejectConsentReq got nil")
	}
}

func TestAcceptInformationRelease_Hydra_InvalidState(t *testing.T) {
	s, cfg, _, h, _, err := setupHydraTest()
	if err != nil {
		t.Fatalf("setupHydraTest() failed: %v", err)
	}

	const scope = "openid profile"

	resp, err := sendAcceptInformationRelease(s, cfg, h, scope, "invalid", agree)
	if err != nil {
		t.Fatalf("sendAcceptInformationRelease(s, cfg, h, %s, 'invalid', %s) failed: %v", scope, agree, err)
	}

	if resp.StatusCode != http.StatusInternalServerError {
		t.Errorf("resp.StatusCode wants %d got %d", http.StatusInternalServerError, resp.StatusCode)
	}

	if h.AcceptConsentReq != nil {
		t.Errorf("AcceptConsentReq wants nil got %v", h.AcceptConsentReq)
	}

	if h.RejectConsentReq != nil {
		t.Errorf("RejectConsentReq wants nil got %v", h.RejectConsentReq)
	}
}

func sendClientsGet(t *testing.T, pname, clientName, clientID, clientSecret string, s *Service, iss *fakeoidcissuer.Server) *http.Response {
	t.Helper()

	var p *cpb.TestPersona
	if iss.Config() != nil {
		p = iss.Config().TestPersonas[pname]
	}

<<<<<<< HEAD
	tok, _, err := persona.NewAccessToken(pname, oidcIssuer, clientID, noScope, p)
	if err != nil {
		t.Fatalf("persona.NewAccessToken(%q, %q, _, _) failed: %v", pname, oidcIssuer, err)
=======
	tok, _, err := persona.NewAccessToken(pname, hydraURL, clientID, noScope, p)
	if err != nil {
		t.Fatalf("persona.NewAccessToken(%q, %q, _, _) failed: %v", pname, hydraURL, err)
>>>>>>> 2a9a647c
	}

	path := strings.ReplaceAll(clientPath, "{realm}", "test")
	path = strings.ReplaceAll(path, "{name}", clientName)
	q := url.Values{
		"client_id":     []string{clientID},
		"client_secret": []string{clientSecret},
	}
	h := http.Header{"Authorization": []string{"Bearer " + string(tok)}}
	return testhttp.SendTestRequest(t, s.Handler, http.MethodGet, path, q, nil, h)
}

func TestClients_Get(t *testing.T) {
	s, cfg, sec, _, iss, err := setupHydraTest()
	if err != nil {
		t.Fatalf("setupHydraTest() failed: %v", err)
	}

	clientName := "test_client"
	pname := "non-admin"
	cli := cfg.Clients[clientName]

	resp := sendClientsGet(t, pname, clientName, cli.ClientId, sec.ClientSecrets[cli.ClientId], s, iss)

	got := &cpb.ClientResponse{}
	if err := jsonpb.Unmarshal(resp.Body, got); err != nil && err != io.EOF {
		t.Fatalf("jsonpb.Unmarshal() failed: %v", err)
	}

	want := &cpb.ClientResponse{Client: cli}

	if diff := cmp.Diff(want, got, protocmp.Transform()); len(diff) > 0 {
		t.Errorf("response (-want, +got): %s", diff)
	}
}

func TestClients_Get_Error(t *testing.T) {
	s, _, sec, _, iss, err := setupHydraTest()
	if err != nil {
		t.Fatalf("setupHydraTest() failed: %v", err)
	}

	tests := []struct {
		name       string
		clientID   string
		clientName string
		status     int
	}{
		{
			name:       "client not exists",
			clientID:   testClientID,
			clientName: "invalid",
			status:     http.StatusNotFound,
		},
		{
			name:       "client id and client name not match",
			clientID:   testClientID,
			clientName: "test_client2",
			status:     http.StatusNotFound,
		},
	}

	for _, tc := range tests {
		t.Run(tc.name, func(t *testing.T) {
			pname := "non-admin"

			resp := sendClientsGet(t, pname, tc.clientName, tc.clientID, sec.ClientSecrets[tc.clientID], s, iss)

			if resp.StatusCode != tc.status {
				t.Errorf("resp.StatusCode = %d, wants %d", resp.StatusCode, tc.status)
			}
		})
	}
}

func sendConfigClientsGet(t *testing.T, pname, clientName, clientID, clientSecret string, s *Service, iss *fakeoidcissuer.Server) *http.Response {
	t.Helper()

	var p *cpb.TestPersona
	if iss.Config() != nil {
		p = iss.Config().TestPersonas[pname]
	}

<<<<<<< HEAD
	tok, _, err := persona.NewAccessToken(pname, oidcIssuer, clientID, noScope, p)
	if err != nil {
		t.Fatalf("persona.NewAccessToken(%q, %q, _, _) failed: %v", pname, oidcIssuer, err)
=======
	tok, _, err := persona.NewAccessToken(pname, hydraURL, clientID, noScope, p)
	if err != nil {
		t.Fatalf("persona.NewAccessToken(%q, %q, _, _) failed: %v", pname, hydraURL, err)
>>>>>>> 2a9a647c
	}

	path := strings.ReplaceAll(configClientsPath, "{realm}", "test")
	path = strings.ReplaceAll(path, "{name}", clientName)
	q := url.Values{
		"client_id":     []string{clientID},
		"client_secret": []string{clientSecret},
	}
	h := http.Header{"Authorization": []string{"Bearer " + string(tok)}}
	return testhttp.SendTestRequest(t, s.Handler, http.MethodGet, path, q, nil, h)
}

func TestConfigClients_Get(t *testing.T) {
	s, cfg, sec, _, iss, err := setupHydraTest()
	if err != nil {
		t.Fatalf("setupHydraTest() failed: %v", err)
	}

	clientName := "test_client"
	pname := "admin"
	cli := cfg.Clients[clientName]

	resp := sendConfigClientsGet(t, pname, clientName, cli.ClientId, sec.ClientSecrets[cli.ClientId], s, iss)

	got := &cpb.ConfigClientResponse{}
	if err := jsonpb.Unmarshal(resp.Body, got); err != nil && err != io.EOF {
		t.Fatalf("jsonpb.Unmarshal() failed: %v", err)
	}

	want := &cpb.ConfigClientResponse{Client: cli}

	if diff := cmp.Diff(want, got, protocmp.Transform()); len(diff) > 0 {
		t.Errorf("response (-want, +got): %s", diff)
	}
}

func TestConfigClients_Get_Error(t *testing.T) {
	s, _, sec, _, iss, err := setupHydraTest()
	if err != nil {
		t.Fatalf("setupHydraTest() failed: %v", err)
	}

	tests := []struct {
		name       string
		persona    string
		clientID   string
		clientName string
		status     int
	}{
		{
			name:       "client not exists",
			persona:    "admin",
			clientID:   testClientID,
			clientName: "invalid",
			status:     http.StatusNotFound,
		},
		{
			name:       "not admin",
			persona:    "non-admin",
			clientID:   testClientID,
			clientName: "test_client",
			status:     http.StatusForbidden,
		},
	}

	for _, tc := range tests {
		t.Run(tc.name, func(t *testing.T) {
			resp := sendConfigClientsGet(t, tc.persona, tc.clientName, tc.clientID, sec.ClientSecrets[tc.clientID], s, iss)

			if resp.StatusCode != tc.status {
				t.Errorf("resp.StatusCode = %d, wants %d", resp.StatusCode, tc.status)
			}
		})
	}
}

func diffOfHydraClientIgnoreClientIDAndSecret(c1 *hydraapi.Client, c2 *hydraapi.Client) string {
	return cmp.Diff(c1, c2, cmpopts.IgnoreFields(hydraapi.Client{}, "ClientID", "Secret"), cmpopts.IgnoreUnexported(strfmt.DateTime{}))
}

func sendConfigClientsCreate(t *testing.T, pname, clientName, clientID, clientSecret string, cli *cpb.Client, s *Service, iss *fakeoidcissuer.Server) *http.Response {
	t.Helper()

	var p *cpb.TestPersona
	if iss.Config() != nil {
		p = iss.Config().TestPersonas[pname]
	}

<<<<<<< HEAD
	tok, _, err := persona.NewAccessToken(pname, oidcIssuer, clientID, noScope, p)
	if err != nil {
		t.Fatalf("persona.NewAccessToken(%q, %q, _, _) failed: %v", pname, oidcIssuer, err)
=======
	tok, _, err := persona.NewAccessToken(pname, hydraURL, clientID, noScope, p)
	if err != nil {
		t.Fatalf("persona.NewAccessToken(%q, %q, _, _) failed: %v", pname, hydraURL, err)
>>>>>>> 2a9a647c
	}

	m := jsonpb.Marshaler{}
	var buf bytes.Buffer
	if err := m.Marshal(&buf, &cpb.ConfigClientRequest{Item: cli}); err != nil {
		t.Fatal(err)
	}

	path := strings.ReplaceAll(configClientsPath, "{realm}", "test")
	path = strings.ReplaceAll(path, "{name}", clientName)
	q := url.Values{
		"client_id":     []string{clientID},
		"client_secret": []string{clientSecret},
	}
	h := http.Header{"Authorization": []string{"Bearer " + string(tok)}}
	return testhttp.SendTestRequest(t, s.Handler, http.MethodPost, path, q, &buf, h)
}

func TestConfigClients_Create_Success(t *testing.T) {
	s, _, _, h, iss, err := setupHydraTest()
	if err != nil {
		t.Fatalf("setupHydraTest() failed: %v", err)
	}

	clientName := "new_client"
	newClientID := "00000000-0000-0000-0000-100000000000"

	cli := &cpb.Client{
		RedirectUris: []string{"http://client.example.com"},
		Ui: map[string]string{
			"label":       "l",
			"description": "d",
		},
	}

	pname := "admin"

	h.CreateClientResp = &hydraapi.Client{
		ClientID:      newClientID,
		Name:          clientName,
		Secret:        "secret",
		RedirectURIs:  cli.RedirectUris,
		Scope:         defaultScope,
		GrantTypes:    defaultGrantTypes,
		ResponseTypes: defaultResponseTypes,
	}

	resp := sendConfigClientsCreate(t, pname, clientName, testClientID, testClientSecret, cli, s, iss)
	if resp.StatusCode != http.StatusOK {
		t.Errorf("status=%d, wants %d", resp.StatusCode, http.StatusOK)
	}

	got := &cpb.ConfigClientResponse{}
	if err := jsonpb.Unmarshal(resp.Body, got); err != nil && err != io.EOF {
		t.Fatalf("jsonpb.Unmarshal() failed: %v", err)
	}

	if got.ClientSecret != h.CreateClientResp.Secret {
		t.Errorf("got.ClientSecret = %s, wants %s", got.ClientSecret, h.CreateClientResp.Secret)
	}

	if len(h.CreateClientReq.ClientID) == 0 {
		t.Errorf("should pass client id in hydra request")
	}

	if len(h.CreateClientReq.Secret) == 0 {
		t.Errorf("should pass secret in hydra request")
	}

	wantReq := &hydraapi.Client{
		Name:          clientName,
		GrantTypes:    defaultGrantTypes,
		ResponseTypes: defaultResponseTypes,
		Scope:         defaultScope,
		RedirectURIs:  cli.RedirectUris,
	}
	if diff := diffOfHydraClientIgnoreClientIDAndSecret(wantReq, h.CreateClientReq); len(diff) > 0 {
		t.Errorf("client (-want, +got): %s", diff)
	}

	wantResp := &cpb.ConfigClientResponse{
		Client: &cpb.Client{
			ClientId:      newClientID,
			Ui:            cli.Ui,
			RedirectUris:  cli.RedirectUris,
			Scope:         defaultScope,
			GrantTypes:    defaultGrantTypes,
			ResponseTypes: defaultResponseTypes,
		},
		ClientSecret: "secret",
	}

	if diff := cmp.Diff(wantResp, got, protocmp.Transform()); len(diff) > 0 {
		t.Errorf("response (-want, +got): %s", diff)
	}
}

func TestConfigClients_Create_Success_Storage(t *testing.T) {
	s, _, _, h, iss, err := setupHydraTest()
	if err != nil {
		t.Fatalf("setupHydraTest() failed: %v", err)
	}

	clientName := "new_client"
	newClientID := "00000000-0000-0000-0000-100000000000"

	cli := &cpb.Client{
		RedirectUris: []string{"http://client.example.com"},
		Ui: map[string]string{
			"label":       "l",
			"description": "d",
		},
	}

	pname := "admin"

	h.CreateClientResp = &hydraapi.Client{
		ClientID:      newClientID,
		Name:          clientName,
		Secret:        "secret",
		RedirectURIs:  cli.RedirectUris,
		Scope:         defaultScope,
		GrantTypes:    defaultGrantTypes,
		ResponseTypes: defaultResponseTypes,
	}

	resp := sendConfigClientsCreate(t, pname, clientName, testClientID, testClientSecret, cli, s, iss)
	if resp.StatusCode != http.StatusOK {
		t.Errorf("status=%d, wants %d", resp.StatusCode, http.StatusOK)
	}

	conf, err := s.loadConfig(nil, "test")
	if err != nil {
		t.Fatalf("s.loadConfig() failed %v", err)
	}
	created, ok := conf.Clients[clientName]
	if !ok {
		t.Errorf("conf.Clients[%s] should exists in storage", clientName)
	}

	sec, err := s.loadSecrets(nil)
	if err != nil {
		t.Fatalf("s.loadSecrets() failed %v", err)
	}
	if sec.ClientSecrets[created.ClientId] != h.CreateClientResp.Secret {
		t.Errorf("client secret in storage = %s, wants %s", sec.ClientSecrets[created.ClientId], h.CreateClientResp.Secret)
	}
}

func TestConfigClients_Create_Error(t *testing.T) {
	s, _, _, h, iss, err := setupHydraTest()
	if err != nil {
		t.Fatalf("setupHydraTest() failed: %v", err)
	}

	clientName := "new_client"
	newClientID := "00000000-0000-0000-0000-100000000000"

	cli := &cpb.Client{
		RedirectUris: []string{"http://client.example.com"},
		Ui: map[string]string{
			"label":       "l",
			"description": "d",
		},
	}

	tests := []struct {
		name       string
		persona    string
		clientName string
		client     *cpb.Client
		status     int
	}{
		{
			name:       "client exists",
			persona:    "admin",
			clientName: "test_client",
			client:     cli,
			status:     http.StatusConflict,
		},
		{
			name:       "not admin",
			persona:    "non-admin",
			clientName: clientName,
			client:     cli,
			status:     http.StatusForbidden,
		},
		{
			name:       "no redirect",
			persona:    "admin",
			clientName: clientName,
			client:     &cpb.Client{Ui: cli.Ui},
			status:     http.StatusBadRequest,
		},
		{
			name:       "no ui",
			persona:    "admin",
			clientName: clientName,
			client:     &cpb.Client{RedirectUris: cli.RedirectUris},
			status:     http.StatusBadRequest,
		},
	}

	for _, tc := range tests {
		t.Run(tc.name, func(t *testing.T) {
			h.Clear()
			h.CreateClientResp = &hydraapi.Client{
				ClientID: newClientID,
				Name:     clientName,
				Secret:   "secret",
			}

			resp := sendConfigClientsCreate(t, tc.persona, tc.clientName, testClientID, testClientSecret, tc.client, s, iss)

			if resp.StatusCode != tc.status {
				t.Errorf("resp.StatusCode = %d, wants %d", resp.StatusCode, tc.status)
			}

			if h.CreateClientReq != nil {
				t.Errorf("should not call create client to hydra")
			}

			conf, err := s.loadConfig(nil, "test")
			if err != nil {
				t.Fatalf("s.loadConfig() failed %v", err)
			}
			if _, ok := conf.Clients[clientName]; ok {
				t.Errorf("conf.Clients[%s] should not exists in storage", clientName)
			}
		})
	}
}

func TestConfigClients_Create_Hydra_Error(t *testing.T) {
	s, _, _, h, iss, err := setupHydraTest()
	if err != nil {
		t.Fatalf("setupHydraTest() failed: %v", err)
	}

	clientName := "new_client"
	newClientID := "00000000-0000-0000-0000-100000000000"

	cli := &cpb.Client{
		RedirectUris: []string{"http://client.example.com"},
		Ui: map[string]string{
			"label":       "l",
			"description": "d",
		},
	}

	h.CreateClientResp = &hydraapi.Client{
		ClientID:      newClientID,
		Name:          clientName,
		Secret:        "secret",
		RedirectURIs:  cli.RedirectUris,
		Scope:         defaultScope,
		GrantTypes:    defaultGrantTypes,
		ResponseTypes: defaultResponseTypes,
	}
	h.CreateClientErr = &hydraapi.GenericError{Code: http.StatusServiceUnavailable}

	resp := sendConfigClientsCreate(t, "admin", clientName, testClientID, testClientSecret, cli, s, iss)

	// TODO should use better http status.
	if resp.StatusCode != http.StatusBadRequest {
		t.Errorf("resp.StatusCode = %d, wants %d", resp.StatusCode, http.StatusBadRequest)
	}

	conf, err := s.loadConfig(nil, "test")
	if err != nil {
		t.Fatalf("s.loadConfig() failed %v", err)
	}
	if _, ok := conf.Clients[clientName]; ok {
		t.Errorf("conf.Clients[%s] should not exists in storage", clientName)
	}
}

func sendConfigClientsUpdate(t *testing.T, pname, clientName, clientID, clientSecret string, cli *cpb.Client, s *Service, iss *fakeoidcissuer.Server) *http.Response {
	t.Helper()

	var p *cpb.TestPersona
	if iss.Config() != nil {
		p = iss.Config().TestPersonas[pname]
	}

<<<<<<< HEAD
	tok, _, err := persona.NewAccessToken(pname, oidcIssuer, clientID, noScope, p)
	if err != nil {
		t.Fatalf("persona.NewAccessToken(%q, %q, _, _) failed: %v", pname, oidcIssuer, err)
=======
	tok, _, err := persona.NewAccessToken(pname, hydraURL, clientID, noScope, p)
	if err != nil {
		t.Fatalf("persona.NewAccessToken(%q, %q, _, _) failed: %v", pname, hydraURL, err)
>>>>>>> 2a9a647c
	}

	m := jsonpb.Marshaler{}
	var buf bytes.Buffer
	if err := m.Marshal(&buf, &cpb.ConfigClientRequest{Item: cli}); err != nil {
		t.Fatal(err)
	}

	path := strings.ReplaceAll(configClientsPath, "{realm}", "test")
	path = strings.ReplaceAll(path, "{name}", clientName)
	q := url.Values{
		"client_id":     []string{clientID},
		"client_secret": []string{clientSecret},
	}
	h := http.Header{"Authorization": []string{"Bearer " + string(tok)}}
	return testhttp.SendTestRequest(t, s.Handler, http.MethodPatch, path, q, &buf, h)
}

func TestConfigClients_Update_Success(t *testing.T) {
	s, cfg, sec, h, iss, err := setupHydraTest()
	if err != nil {
		t.Fatalf("setupHydraTest() failed: %v", err)
	}

	clientName := "test_client"

	before := cfg.Clients[clientName]

	beforeSec := sec.ClientSecrets[before.ClientId]

	// Update the client RedirectUris.
	cli := &cpb.Client{
		RedirectUris: []string{"http://client.example.com"},
	}

	pname := "admin"

	h.UpdateClientResp = &hydraapi.Client{
		ClientID:      testClientID,
		Name:          clientName,
		Secret:        "secret",
		RedirectURIs:  cli.RedirectUris,
		Scope:         defaultScope,
		GrantTypes:    defaultGrantTypes,
		ResponseTypes: defaultResponseTypes,
	}

	resp := sendConfigClientsUpdate(t, pname, clientName, testClientID, testClientSecret, cli, s, iss)
	if resp.StatusCode != http.StatusOK {
		t.Errorf("status=%d, wants %d", resp.StatusCode, http.StatusOK)
	}

	got := &cpb.ConfigClientResponse{}
	if err := jsonpb.Unmarshal(resp.Body, got); err != nil && err != io.EOF {
		t.Fatalf("jsonpb.Unmarshal() failed: %v", err)
	}

	if got.ClientSecret != h.UpdateClientResp.Secret {
		t.Errorf("got.ClientSecret = %s, wants %s", got.ClientSecret, h.UpdateClientResp.Secret)
	}

	if got.ClientSecret == beforeSec {
		t.Errorf("client secret should updated")
	}

	if len(h.UpdateClientReq.ClientID) == 0 {
		t.Errorf("should pass client id in hydra request")
	}

	if len(h.UpdateClientReq.Secret) == 0 {
		t.Errorf("should pass secret in hydra request")
	}
}

func TestConfigClients_Update_Success_Storage(t *testing.T) {
	s, _, _, h, iss, err := setupHydraTest()
	if err != nil {
		t.Fatalf("setupHydraTest() failed: %v", err)
	}

	clientName := "test_client"

	// Update the client RedirectUris.
	cli := &cpb.Client{
		RedirectUris: []string{"http://client.example.com"},
	}

	pname := "admin"

	h.UpdateClientResp = &hydraapi.Client{
		ClientID:      testClientID,
		Name:          clientName,
		Secret:        "secret",
		RedirectURIs:  cli.RedirectUris,
		Scope:         defaultScope,
		GrantTypes:    defaultGrantTypes,
		ResponseTypes: defaultResponseTypes,
	}

	resp := sendConfigClientsUpdate(t, pname, clientName, testClientID, testClientSecret, cli, s, iss)
	if resp.StatusCode != http.StatusOK {
		t.Errorf("status=%d, wants %d", resp.StatusCode, http.StatusOK)
	}

	conf, err := s.loadConfig(nil, "test")
	if err != nil {
		t.Fatalf("s.loadConfig() failed %v", err)
	}
	updated, ok := conf.Clients[clientName]
	if !ok {
		t.Errorf("conf.Clients[%s] should exists in storage", clientName)
	}

	sec, err := s.loadSecrets(nil)
	if err != nil {
		t.Fatalf("s.loadSecrets() failed %v", err)
	}
	if sec.ClientSecrets[updated.ClientId] != h.UpdateClientResp.Secret {
		t.Errorf("client secret in storage = %s, wants %s", sec.ClientSecrets[updated.ClientId], h.UpdateClientResp.Secret)
	}
}

func TestConfigClients_Update_Error(t *testing.T) {
	s, cfg, _, h, iss, err := setupHydraTest()
	if err != nil {
		t.Fatalf("setupHydraTest() failed: %v", err)
	}

	clientName := "test_client"
	// Update the client RedirectUris.
	cli := &cpb.Client{
		RedirectUris: []string{"http://client.example.com"},
	}

	tests := []struct {
		name       string
		persona    string
		clientName string
		status     int
	}{
		{
			name:       "client not exists",
			persona:    "admin",
			clientName: "invalid",
			status:     http.StatusNotFound,
		},
		{
			name:       "not admin",
			persona:    "non-admin",
			clientName: clientName,
			status:     http.StatusForbidden,
		},
	}

	for _, tc := range tests {
		t.Run(tc.name, func(t *testing.T) {
			h.Clear()
			h.UpdateClientResp = &hydraapi.Client{
				ClientID:      testClientID,
				Name:          clientName,
				Secret:        "secret",
				RedirectURIs:  cli.RedirectUris,
				Scope:         defaultScope,
				GrantTypes:    defaultGrantTypes,
				ResponseTypes: defaultResponseTypes,
			}

			resp := sendConfigClientsUpdate(t, tc.persona, tc.clientName, testClientID, testClientSecret, cli, s, iss)

			if resp.StatusCode != tc.status {
				t.Errorf("resp.StatusCode = %d, wants %d", resp.StatusCode, tc.status)
			}

			if h.UpdateClientReq != nil {
				t.Errorf("should not call Update client to hydra")
			}

			conf, err := s.loadConfig(nil, "test")
			if err != nil {
				t.Fatalf("s.loadConfig() failed %v", err)
			}
			if diff := cmp.Diff(cfg, conf, protocmp.Transform()); len(diff) != 0 {
				t.Errorf("config should not update, (-want, +got): %s", diff)
			}
		})
	}
}

func TestConfigClients_Update_Hydra_Error(t *testing.T) {
	s, cfg, _, h, iss, err := setupHydraTest()
	if err != nil {
		t.Fatalf("setupHydraTest() failed: %v", err)
	}

	clientName := "test_client"
	// Update the client RedirectUris.
	cli := &cpb.Client{
		RedirectUris: []string{"http://client.example.com"},
	}

	h.UpdateClientResp = &hydraapi.Client{
		ClientID:      testClientID,
		Name:          clientName,
		Secret:        "secret",
		RedirectURIs:  cli.RedirectUris,
		Scope:         defaultScope,
		GrantTypes:    defaultGrantTypes,
		ResponseTypes: defaultResponseTypes,
	}
	h.UpdateClientErr = &hydraapi.GenericError{Code: http.StatusServiceUnavailable}

	resp := sendConfigClientsUpdate(t, "admin", clientName, testClientID, testClientSecret, cli, s, iss)

	// TODO should use better http status.
	if resp.StatusCode != http.StatusBadRequest {
		t.Errorf("resp.StatusCode = %d, wants %d", resp.StatusCode, http.StatusBadRequest)
	}

	conf, err := s.loadConfig(nil, "test")
	if err != nil {
		t.Fatalf("s.loadConfig() failed %v", err)
	}
	if diff := cmp.Diff(cfg, conf, protocmp.Transform()); len(diff) != 0 {
		t.Errorf("config should not update, (-want, +got): %s", diff)
	}
}

func sendConfigClientsDelete(t *testing.T, pname, clientName, clientID, clientSecret string, s *Service, iss *fakeoidcissuer.Server) *http.Response {
	t.Helper()

	var p *cpb.TestPersona
	if iss.Config() != nil {
		p = iss.Config().TestPersonas[pname]
	}

<<<<<<< HEAD
	tok, _, err := persona.NewAccessToken(pname, oidcIssuer, clientID, noScope, p)
	if err != nil {
		t.Fatalf("persona.NewAccessToken(%q, %q, _, _) failed: %v", pname, oidcIssuer, err)
=======
	tok, _, err := persona.NewAccessToken(pname, hydraURL, clientID, noScope, p)
	if err != nil {
		t.Fatalf("persona.NewAccessToken(%q, %q, _, _) failed: %v", pname, hydraURL, err)
>>>>>>> 2a9a647c
	}

	path := strings.ReplaceAll(configClientsPath, "{realm}", "test")
	path = strings.ReplaceAll(path, "{name}", clientName)
	q := url.Values{
		"client_id":     []string{clientID},
		"client_secret": []string{clientSecret},
	}
	h := http.Header{"Authorization": []string{"Bearer " + string(tok)}}
	return testhttp.SendTestRequest(t, s.Handler, http.MethodDelete, path, q, nil, h)
}

func TestConfigClients_Delete_Success(t *testing.T) {
	s, _, _, _, iss, err := setupHydraTest()
	if err != nil {
		t.Fatalf("setupHydraTest() failed: %v", err)
	}

	clientName := "test_client"

	pname := "admin"

	resp := sendConfigClientsDelete(t, pname, clientName, testClientID, testClientSecret, s, iss)

	if resp.StatusCode != http.StatusOK {
		t.Errorf("resp.StatusCode = %d, wants %d", resp.StatusCode, http.StatusOK)
	}

	conf, err := s.loadConfig(nil, "test")
	if err != nil {
		t.Fatalf("s.loadConfig() failed %v", err)
	}
	if _, ok := conf.Clients[clientName]; ok {
		t.Errorf("Clients[%s] should not exists in storage", clientName)
	}

	sec, err := s.loadSecrets(nil)
	if err != nil {
		t.Fatalf("s.loadSecrets() failed %v", err)
	}
	if _, ok := sec.ClientSecrets[testClientID]; ok {
		t.Errorf("client secret should not exist in storage")
	}
}

func TestConfigClients_Delete_Error(t *testing.T) {
	s, cfg, _, h, iss, err := setupHydraTest()
	if err != nil {
		t.Fatalf("setupHydraTest() failed: %v", err)
	}

	clientName := "test_client"

	tests := []struct {
		name       string
		persona    string
		clientName string
		status     int
	}{
		{
			name:       "client not exists",
			persona:    "admin",
			clientName: "invalid",
			status:     http.StatusNotFound,
		},
		{
			name:       "not admin",
			persona:    "non-admin",
			clientName: clientName,
			status:     http.StatusForbidden,
		},
	}

	for _, tc := range tests {
		t.Run(tc.name, func(t *testing.T) {
			h.Clear()

			resp := sendConfigClientsDelete(t, tc.persona, tc.clientName, testClientID, testClientSecret, s, iss)

			if resp.StatusCode != tc.status {
				t.Errorf("resp.StatusCode = %d, wants %d", resp.StatusCode, tc.status)
			}

			conf, err := s.loadConfig(nil, "test")
			if err != nil {
				t.Fatalf("s.loadConfig() failed %v", err)
			}
			if diff := cmp.Diff(cfg, conf, protocmp.Transform()); len(diff) != 0 {
				t.Errorf("config should not update, (-want, +got): %s", diff)
			}
		})
	}
}

func TestConfigClients_Delete_Hydra_Error(t *testing.T) {
	s, cfg, _, h, iss, err := setupHydraTest()
	if err != nil {
		t.Fatalf("setupHydraTest() failed: %v", err)
	}

	clientName := "test_client"

	h.DeleteClientErr = &hydraapi.GenericError{Code: http.StatusServiceUnavailable}

	resp := sendConfigClientsDelete(t, "admin", clientName, testClientID, testClientSecret, s, iss)

	// TODO should use better http status.
	if resp.StatusCode != http.StatusBadRequest {
		t.Errorf("resp.StatusCode = %d, wants %d", resp.StatusCode, http.StatusBadRequest)
	}

	conf, err := s.loadConfig(nil, "test")
	if err != nil {
		t.Fatalf("s.loadConfig() failed %v", err)
	}
	if diff := cmp.Diff(cfg, conf, protocmp.Transform()); len(diff) != 0 {
		t.Errorf("config should not update, (-want, +got): %s", diff)
	}
}

func TestConfigReset_Hydra(t *testing.T) {
	s, _, _, h, iss, err := setupHydraTest()
	if err != nil {
		t.Fatalf("setupHydraTest() failed: %v", err)
	}

	cid := "c1"

	h.ListClientsResp = []*hydraapi.Client{
		{ClientID: cid},
	}

	h.CreateClientResp = &hydraapi.Client{
		ClientID: cid,
	}

	pname := "admin"
	var p *cpb.TestPersona
	if iss.Config() != nil {
		p = iss.Config().TestPersonas[pname]
	}

<<<<<<< HEAD
	tok, _, err := persona.NewAccessToken(pname, oidcIssuer, testClientID, noScope, p)
	if err != nil {
		t.Fatalf("persona.NewAccessToken(%q, %q, _, _) failed: %v", pname, oidcIssuer, err)
=======
	tok, _, err := persona.NewAccessToken(pname, hydraURL, testClientID, noScope, p)
	if err != nil {
		t.Fatalf("persona.NewAccessToken(%q, %q, _, _) failed: %v", pname, hydraURL, err)
>>>>>>> 2a9a647c
	}

	q := url.Values{
		"client_id":     []string{testClientID},
		"client_secret": []string{testClientSecret},
	}
<<<<<<< HEAD
	path := strings.ReplaceAll(configResetPath, common.RealmVariable, "test")
=======
	path := strings.ReplaceAll(configResetPath, "{realm}", "test")
>>>>>>> 2a9a647c
	header := http.Header{"Authorization": []string{"Bearer " + string(tok)}}
	resp := testhttp.SendTestRequest(t, s.Handler, http.MethodGet, path, q, nil, header)

	if resp.StatusCode != http.StatusOK {
		t.Errorf("resp.StatusCode = %d, wants %d", resp.StatusCode, http.StatusOK)
	}

	if h.DeleteClientID != cid {
		t.Errorf("h.DeleteClientID = %s, wants %s", h.DeleteClientID, cid)
	}

	if h.CreateClientReq.Name != "test_client" && h.CreateClientReq.Name != "test_client2" {
		t.Errorf("h.CreateClientReq.Name = %s, wants test_client or test_client2", h.CreateClientReq.Name)
	}
}<|MERGE_RESOLUTION|>--- conflicted
+++ resolved
@@ -31,17 +31,9 @@
 	"github.com/google/go-cmp/cmp" /* copybara-comment */
 	"github.com/google/go-cmp/cmp/cmpopts" /* copybara-comment */
 	"github.com/gorilla/mux" /* copybara-comment */
-<<<<<<< HEAD
-	"github.com/coreos/go-oidc" /* copybara-comment */
 	"github.com/go-openapi/strfmt" /* copybara-comment */
 	"google.golang.org/protobuf/testing/protocmp" /* copybara-comment */
 	"github.com/GoogleCloudPlatform/healthcare-federated-access-services/apis/hydraapi" /* copybara-comment: hydraapi */
-	"github.com/GoogleCloudPlatform/healthcare-federated-access-services/lib/common" /* copybara-comment: common */
-=======
-	"github.com/go-openapi/strfmt" /* copybara-comment */
-	"google.golang.org/protobuf/testing/protocmp" /* copybara-comment */
-	"github.com/GoogleCloudPlatform/healthcare-federated-access-services/apis/hydraapi" /* copybara-comment: hydraapi */
->>>>>>> 2a9a647c
 	"github.com/GoogleCloudPlatform/healthcare-federated-access-services/lib/ga4gh" /* copybara-comment: ga4gh */
 	"github.com/GoogleCloudPlatform/healthcare-federated-access-services/lib/hydra" /* copybara-comment: hydra */
 	"github.com/GoogleCloudPlatform/healthcare-federated-access-services/lib/kms/fakeencryption" /* copybara-comment: fakeencryption */
@@ -1314,15 +1306,9 @@
 		p = iss.Config().TestPersonas[pname]
 	}
 
-<<<<<<< HEAD
-	tok, _, err := persona.NewAccessToken(pname, oidcIssuer, clientID, noScope, p)
-	if err != nil {
-		t.Fatalf("persona.NewAccessToken(%q, %q, _, _) failed: %v", pname, oidcIssuer, err)
-=======
 	tok, _, err := persona.NewAccessToken(pname, hydraURL, clientID, noScope, p)
 	if err != nil {
 		t.Fatalf("persona.NewAccessToken(%q, %q, _, _) failed: %v", pname, hydraURL, err)
->>>>>>> 2a9a647c
 	}
 
 	path := strings.ReplaceAll(clientPath, "{realm}", "test")
@@ -1406,15 +1392,9 @@
 		p = iss.Config().TestPersonas[pname]
 	}
 
-<<<<<<< HEAD
-	tok, _, err := persona.NewAccessToken(pname, oidcIssuer, clientID, noScope, p)
-	if err != nil {
-		t.Fatalf("persona.NewAccessToken(%q, %q, _, _) failed: %v", pname, oidcIssuer, err)
-=======
 	tok, _, err := persona.NewAccessToken(pname, hydraURL, clientID, noScope, p)
 	if err != nil {
 		t.Fatalf("persona.NewAccessToken(%q, %q, _, _) failed: %v", pname, hydraURL, err)
->>>>>>> 2a9a647c
 	}
 
 	path := strings.ReplaceAll(configClientsPath, "{realm}", "test")
@@ -1503,15 +1483,9 @@
 		p = iss.Config().TestPersonas[pname]
 	}
 
-<<<<<<< HEAD
-	tok, _, err := persona.NewAccessToken(pname, oidcIssuer, clientID, noScope, p)
-	if err != nil {
-		t.Fatalf("persona.NewAccessToken(%q, %q, _, _) failed: %v", pname, oidcIssuer, err)
-=======
 	tok, _, err := persona.NewAccessToken(pname, hydraURL, clientID, noScope, p)
 	if err != nil {
 		t.Fatalf("persona.NewAccessToken(%q, %q, _, _) failed: %v", pname, hydraURL, err)
->>>>>>> 2a9a647c
 	}
 
 	m := jsonpb.Marshaler{}
@@ -1797,15 +1771,9 @@
 		p = iss.Config().TestPersonas[pname]
 	}
 
-<<<<<<< HEAD
-	tok, _, err := persona.NewAccessToken(pname, oidcIssuer, clientID, noScope, p)
-	if err != nil {
-		t.Fatalf("persona.NewAccessToken(%q, %q, _, _) failed: %v", pname, oidcIssuer, err)
-=======
 	tok, _, err := persona.NewAccessToken(pname, hydraURL, clientID, noScope, p)
 	if err != nil {
 		t.Fatalf("persona.NewAccessToken(%q, %q, _, _) failed: %v", pname, hydraURL, err)
->>>>>>> 2a9a647c
 	}
 
 	m := jsonpb.Marshaler{}
@@ -2041,15 +2009,9 @@
 		p = iss.Config().TestPersonas[pname]
 	}
 
-<<<<<<< HEAD
-	tok, _, err := persona.NewAccessToken(pname, oidcIssuer, clientID, noScope, p)
-	if err != nil {
-		t.Fatalf("persona.NewAccessToken(%q, %q, _, _) failed: %v", pname, oidcIssuer, err)
-=======
 	tok, _, err := persona.NewAccessToken(pname, hydraURL, clientID, noScope, p)
 	if err != nil {
 		t.Fatalf("persona.NewAccessToken(%q, %q, _, _) failed: %v", pname, hydraURL, err)
->>>>>>> 2a9a647c
 	}
 
 	path := strings.ReplaceAll(configClientsPath, "{realm}", "test")
@@ -2192,26 +2154,16 @@
 		p = iss.Config().TestPersonas[pname]
 	}
 
-<<<<<<< HEAD
-	tok, _, err := persona.NewAccessToken(pname, oidcIssuer, testClientID, noScope, p)
-	if err != nil {
-		t.Fatalf("persona.NewAccessToken(%q, %q, _, _) failed: %v", pname, oidcIssuer, err)
-=======
 	tok, _, err := persona.NewAccessToken(pname, hydraURL, testClientID, noScope, p)
 	if err != nil {
 		t.Fatalf("persona.NewAccessToken(%q, %q, _, _) failed: %v", pname, hydraURL, err)
->>>>>>> 2a9a647c
 	}
 
 	q := url.Values{
 		"client_id":     []string{testClientID},
 		"client_secret": []string{testClientSecret},
 	}
-<<<<<<< HEAD
-	path := strings.ReplaceAll(configResetPath, common.RealmVariable, "test")
-=======
 	path := strings.ReplaceAll(configResetPath, "{realm}", "test")
->>>>>>> 2a9a647c
 	header := http.Header{"Authorization": []string{"Bearer " + string(tok)}}
 	resp := testhttp.SendTestRequest(t, s.Handler, http.MethodGet, path, q, nil, header)
 
