--- conflicted
+++ resolved
@@ -14,10 +14,6 @@
         "label": "IC",
         "description": "IC passport issuer"
       },
-<<<<<<< HEAD
-      "authUrl": "https://ic-dot-${YOUR_PROJECT_ID}.appspot.com/oauth2/auth",
-      "tokenUrl": "https://ic-dot-${YOUR_PROJECT_ID}.appspot.com/oauth2/token"
-=======
       "authUrl": "https://ic${YOUR_ENVIRONMENT}-dot-${YOUR_PROJECT_ID}.appspot.com/oauth2/auth",
       "tokenUrl": "https://ic${YOUR_ENVIRONMENT}-dot-${YOUR_PROJECT_ID}.appspot.com/oauth2/token"
     },
@@ -28,7 +24,6 @@
         "label": "nih passport issuer",
         "description": "nih passport issuer"
       }
->>>>>>> 90374fb3
     }
   },
   "trustedSources": {
@@ -40,10 +35,6 @@
         "https://institute2.nih.gov",
         "https://institute3.nih.gov",
         "https://institute4.nih.gov"
-      ],
-      "claims": [
-        "^[^\\.]+$",
-        "^nih.*$"
       ],
       "ui": {
         "label": "nih institutes",
@@ -240,7 +231,7 @@
       },
       "passport": {
         "standardClaims": {
-          "iss": "https://ic-prod-dot-hcls-data-connect-demo.appspot.com/oidc",
+          "iss": "https://ic-${YOUR_PROJECT_ID}.appspot.com/oidc",
           "email": "admin@nci.nih.gov",
           "picture": "https://pbs.twimg.com/profile_images/3443048571/ef5062acfce64a7aef1d75b4934fbee6_400x400.png"
         }
@@ -276,14 +267,6 @@
         ]
       },
       "access": [
-        "andrew-test/all/viewer",
-        "andrew-test/bq_read_01/viewer",
-        "andrew-test/bq_read_02/viewer",
-        "andrew-test/gcs_read_01/viewer",
-        "andrew-test/gcs_read_02/viewer",
-        "ga4gh-apis/beacon/discovery",
-        "thousand-genomes/discovery-access/discovery",
-        "wes-resource/wes-view/execute"
       ]
     },
     "john": {
@@ -360,10 +343,7 @@
         ]
       },
       "access": [
-        "dataset_example/bq_read/viewer",
-        "dataset_example/gcs_read/viewer",
-        "ga4gh-apis/gcs_read/viewer",
-        "thousand-genomes/gcs-file-access/viewer"
+        "test-dataset/gcs_read/viewer"
       ]
     },
     "nci_researcher": {
@@ -404,18 +384,7 @@
         ]
       },
       "access": [
-        "andrew-test/all/viewer",
-        "andrew-test/bq_read_01/viewer",
-        "andrew-test/bq_read_02/viewer",
-        "andrew-test/gcs_read_01/viewer",
-        "andrew-test/gcs_read_02/viewer",
-        "dataset_example/bq_read/viewer",
-        "dataset_example/gcs_read/viewer",
-        "ga4gh-apis/beacon/discovery",
-        "ga4gh-apis/gcs_read/viewer",
-        "thousand-genomes/discovery-access/discovery",
-        "thousand-genomes/gcs-file-access/viewer",
-        "wes-resource/wes-view/execute"
+        "test-dataset/gcs_read/viewer"
       ]
     },
     "undergrad_candice": {
@@ -455,7 +424,7 @@
     "test_user_with_access": {
       "passport": {
         "standardClaims": {
-          "iss": "https://ic-staging-dot-hcls-data-connect-demo.appspot.com/oidc",
+          "iss": "https://ic-${YOUR_PROJECT_ID}.appspot.com/oidc",
           "email": "test-user-with-access@dnastack.com",
           "picture": "https://pbs.twimg.com/profile_images/3443048571/ef5062acfce64a7aef1d75b4934fbee6_400x400.png"
         },
@@ -497,11 +466,7 @@
       },
       "redirectUris": [
         "http://localhost:8092/test",
-<<<<<<< HEAD
-        "https://dam-dot-${YOUR_PROJECT_ID}.appspot.com/dam/hydra-test"
-=======
         "https://damdemo${YOUR_ENVIRONMENT}-dot-${YOUR_PROJECT_ID}.appspot.com/test"
->>>>>>> 90374fb3
       ],
       "scope": "openid offline ga4gh_passport_v1 profile email identities",
       "grantTypes": ["authorization_code"],
