# How To Deploy

## Prepare Google Cloud project(s)

For minimum setup, only one project is needed. The project will include:

- dataset hosting
- service account hosting
- ic and dam hosting

More information for cross project/environment scenarios:

- data hosting project: the GCP project hosting datasets. For example, this project owns the data buckets or tabular data that is being shared with the researcher.
- service account project: the GCP project hosting service accounts for
  researchers. DAM allocates service accounts that represent the user for accessing dataset.
- server (IC/DAM) hosting project: the GCP project hosting IC and DAM server.

### Install Google Cloud SDK

https://cloud.google.com/sdk/docs

<<<<<<< HEAD
```bash
gcloud auth application-default login
gcloud auth login

export GCP_USERNAME=<project-admin-account, e.g. user@example.com>
gcloud config set account ${GCP_USERNAME?}
```
=======
*  Server (IC/DAM) hosting project: the GCP project hosting IC and DAM server.

## Install Google Cloud SDK

If you haven't already done so on your machine, you will need to install
the Google Cloud SDK to use the `deploy.bash` scripts.

To install the Google Cloud SDK, in your GCP project, run the following command:

```bash
gcloud auth application-default login
gcloud auth login

export GCP_USERNAME=<project-admin-account, e.g. user@example.com>
gcloud config set account ${GCP_USERNAME?}
```

For more information, see the [SDK documentation](https://cloud.google.com/sdk/docs).

## Create a test Google Cloud deployment of Federated Access services

To create a Google Cloud project, do the following:

1.  Create a GCP project using the GCP Developer Console.

1.  Run the following setup script to deploy components with default settings
    that can be tested:

        ```bash
        export PROJECT=<gcp-project-id>
        ./deploy.bash
        ```
    **Note:** you may wish to run `./deploy.bash -i` the first time to have
    the script pause between steps where you can look for recent errors and
    break the script (CTRL-C) if you do not wish to proceed.

    This script configures the following:

     *  IC and DAM are deployed on [GAE Flex](https://cloud.google.com/appengine/docs/flexible/)
        in [us-central](https://cloud.google.com/appengine/docs/locations).
     *  [CloudSQL](https://cloud.google.com/sql/docs/postgres/) is deployed for
        [Hydra](https://github.com/ory/hydra) in [us-central1](https://cloud.google.com/sql/docs/mysql/locations)
        with the following configuration:
        *  type: "postgres"
        *  name: "hydra"
        *  username: "hydra"
        *  password: "hydra"

For more information on deploying federated access services, see
[deploy.bash](deploy.bash) and run `deploy.bash -h` for help.

Configuration details are also contained within the following files:

*  [IC's config.json](https://github.com/GoogleCloudPlatform/healthcare-federated-access-services/blob/master/deploy/config/ic-template/config_master_main_latest.json)
*  [IC's permissions.json](https://github.com/GoogleCloudPlatform/healthcare-federated-access-services/blob/master/deploy/config/ic-template/permissions_master_main_latest.json)
*  [IC's secrets.json](https://github.com/GoogleCloudPlatform/healthcare-federated-access-services/blob/master/deploy/config/ic-template/secrets_master_main_latest.json)
*  [DAM's config.json](https://github.com/GoogleCloudPlatform/healthcare-federated-access-services/blob/master/deploy/config/dam-template/config_master_main_latest.json)
*  [DAM's permissions.json](https://github.com/GoogleCloudPlatform/healthcare-federated-access-services/blob/master/deploy/config/dam-template/permissions_master_main_latest.json)
*  [DAM's secrets.json](https://github.com/GoogleCloudPlatform/healthcare-federated-access-services/blob/master/deploy/config/dam-template/secrets_master_main_latest.json)

## Test with test client

After installing the test Google Cloud deployment as documented above, you can
use the test playground features to try the IC and DAM components.

In a browser, open `https://icdemo-dot-${YOUR_PROJECT_ID}.appspot.com/test` and `https://damdemo-dot-${YOUR_PROJECT_ID}.appspot.com/dam/test`.

**Note:** if you supplied an environment namespace via
`deploy.bash -e <environment>`, then you will need to visit these pages instead:
`https://icdemo-${ENVIRONMENT}-dot-${YOUR_PROJECT_ID}.appspot.com/test` and
`https://damdemo-${ENVIRONMENT}-dot-${YOUR_PROJECT_ID}.appspot.com/dam/test`.

For example, `deploy.bash -e staging -p my-project` would create an `icdemo`
page of: `https://icdemo-staging-dot-my-project.appspot.com/test`.

## Fast deploy mode

Fast deploy mode is available in `deploy.bash` using the `-f` flag as a means
to bypass setting up the federated access service dependencies within a project.
Fast deploy may not be appropriate for production environments, and should be
reviewed carefully before attempting to use it on production binaries.

Fast deploy skips steps such as:

*  enabling gcloud services on the project
*  setting up Google App Engine (GAE) to deploy services within a given region
*  configuring IAM permissions on dependent GCP services
*  setting up databases for use by Hydra
*  setting up Hydra configuations
*  creating a demo GCS bucket for use by the template configurations
*  deploying a default GAE application placeholder such that other services
   can be deployed (i.e. a default must exist first before deploying DAM, IC,
   etc.)
*  ... and potentially more items as well

If any dependencies change with these underlying services, then `-f` should
not be used. In this way, a rebuild of the underlying services can attempt to
deploy these changes. Examples include:

*  changes to usernames and passwords of databases
*  deploying to different regions or using other underlying services to deploy
*  Hydra binary or configuation changes
*  permission changes
*  etc.

However, this flag exists because many non-prod deployments may have regular
roll outs without affecting the underlying services, and in such cases the use
of `-f` can speed up the deployment time.

**tip:** if your deployment environment does not match your expectations and
it was deployed using `-f`, then you may wish to deploy again without `-f`
to see if a rebuild of your environment fixes the problem.

**warning:** use this flag with care in production environments, or even
consider removing it from your production deployment script all together.

## Environment variables for the deploy script

It may be useful to create a wrapper script to control some settings to
`deploy.bash`. Here is an example `my_deploy.bash`:

```
export CUSTOM_CONFIG_DIR=/<path-to-my-configs>
export PROJECT=<my-gcp-project>
export DAM_CONFIG=${CUSTOM_CONFIG_DIR?}/dam
export IC_CONFIG=${CUSTOM_CONFIG_DIR?}/ic

./deploy.bash "$@"
```

**Note:** You can still pass flags and parameters through this script to
`deploy.bash`, and `-p <project>` can still override the PROJECT environment
variable.

## Configure a production environment
>>>>>>> 90374fb3

### Setup one project

- create a gcp project using the GCP Developer Console.
- the following setup script deploys components with some default settings and is useful for testing (for production deployments, see a section below):
  - IC and DAM are deployed on [GAE Flex](https://cloud.google.com/appengine/docs/flexible/) in [us-central](https://cloud.google.com/appengine/docs/locations)
  - [CloudSQL](https://cloud.google.com/sql/docs/postgres/) is deployed for [Hydra](https://github.com/ory/hydra) in [us-central1](https://cloud.google.com/sql/docs/mysql/locations):
    - type: "postgres"
    - name: "hydra"
    - username: "hydra"
    - password: "hydra"

  ```bash
  export PROJECT=<gcp-project-id>
  ./deploy.bash
  ```

- see `deploy.bash` for more details, also check config files:
  - [IC's config.json](https://github.com/GoogleCloudPlatform/healthcare-federated-access-services/blob/master/deploy/config/ic-template/config_master_main_latest.json)
  - [IC's permissions.json](https://github.com/GoogleCloudPlatform/healthcare-federated-access-services/blob/master/deploy/config/ic-template/permissions_master_main_latest.json)
  - [IC's secrets.json](https://github.com/GoogleCloudPlatform/healthcare-federated-access-services/blob/master/deploy/config/ic-template/secrets_master_main_latest.json)
  - [DAM's config.json](https://github.com/GoogleCloudPlatform/healthcare-federated-access-services/blob/master/deploy/config/dam-template/config_master_main_latest.json)
  - [DAM's permissions.json](https://github.com/GoogleCloudPlatform/healthcare-federated-access-services/blob/master/deploy/config/dam-template/permissions_master_main_latest.json)
  - [DAM's secrets.json](https://github.com/GoogleCloudPlatform/healthcare-federated-access-services/blob/master/deploy/config/dam-template/secrets_master_main_latest.json)
- for production environments, please review the `deploy.bash` script and make edits to the setting indicated above, paying special attention to security configuration such as:
  - CloudSQL `username` and `password`.
  - [DAM's permissions.json](https://github.com/GoogleCloudPlatform/healthcare-federated-access-services/blob/master/deploy/config/dam-template/permissions_master_main_latest.json) file list of DAM administrators.
  - [IC's permissions.json](https://github.com/GoogleCloudPlatform/healthcare-federated-access-services/blob/master/deploy/config/ic-template/permissions_master_main_latest.json) file list of IC administrators.
  - [DAM's secrets.json](https://github.com/GoogleCloudPlatform/healthcare-federated-access-services/blob/master/deploy/config/dam-template/secrets_master_main_latest.json) [IC's secrets.json](https://github.com/GoogleCloudPlatform/healthcare-federated-access-services/blob/master/deploy/config/ic-template/secrets_master_main_latest.json) OAuth client credentials, Idp client credentials and RSA keys for signing.

    ```
    openssl genrsa -out private.pem 2048
    openssl rsa -in private.pem -RSAPublicKey_out > public.pem
    cat private.pem
    cat public.pem
    ```

<<<<<<< HEAD
- also take extra care to not add or change anything that can expose Hydra's admin endpoints outside the VM (nginx is configured to guard this in the sample setup).

## Test with test client

In a browser, open `https://ic-dot-${ic-hosting-project}.appspot.com/identity/hydra-test` and `https://dam-dot-${dam-hosting-project}.appspot.com/dam/hydra-test`
=======
1.  Edit `deploy.bash` and ensure the following is configured correctly:

    *  The CloudSQL `username` and `password`.
    *  [DAM's permissions.json](https://github.com/GoogleCloudPlatform/healthcare-federated-access-services/blob/master/deploy/config/dam-template/permissions_master_main_latest.json) file. This file contains a list of DAM administrators.

1.  Edit configuration files to provide the security and options you will need
    and are required for production:

    *  [IC's permissions.json](https://github.com/GoogleCloudPlatform/healthcare-federated-access-services/blob/master/deploy/config/ic-template/permissions_master_main_latest.json) file. This file contains a list of IC administrators.
    *  [DAM's secrets.json](https://github.com/GoogleCloudPlatform/healthcare-federated-access-services/blob/master/deploy/config/dam-template/secrets_master_main_latest.json)
    *  [IC's secrets.json](https://github.com/GoogleCloudPlatform/healthcare-federated-access-services/blob/master/deploy/config/ic-template/secrets_master_main_latest.json)
    *  [DAM's main config.json](https://github.com/GoogleCloudPlatform/healthcare-federated-access-services/blob/master/deploy/config/dam-template/config_master_main_latest.json)
       file. Remove any references to the personas broker, especially in the
       section for trusted passport and visa issuers. Also edit the file to
       ensure that policies, clients, other security settings, options, and
       other attributes match your needs for a production environment.
    *  [IC's main config.json](https://github.com/GoogleCloudPlatform/healthcare-federated-access-services/blob/master/deploy/config/ic-template/config_master_main_latest.json)
       file. Remove any references to the personas broker, especially in the
       section for identity providers. Also edit the file to ensure that
       clients, options, and other attributes match your needs for a production
       environment.
    *  OAuth client credentials
    *  IDP client credentials
    *  RSA keys

    **Warning:** Take care to not add or change anything that can expose Hydra's
    admin endpoints outside the VM (nginx is configured to guard this in the
    sample setup).

1.  When running the `deploy.bash` script, make sure you rebuild your images
    and do not install the "personas" playground component.

    *  Do not use `deploy.bash -f` so that the databases are rebuilt with the
       new passwords, etc.
    *  Do not use `deploy.bash -b` so that images are rebuilt.
    *  Lock down or disable "icdemo" and "damdemo" to not expose the
       `client_secret` to others who could use it to gain unwanted access to
       your systems.
    *  See `deploy.bash -h` for options on how to not build and deploy unneeded
       components. Once you have familiarized yourself with these options,
       edit your production deploy script so these unwanted components are
       removed permanently.
>>>>>>> 90374fb3
<|MERGE_RESOLUTION|>--- conflicted
+++ resolved
@@ -1,33 +1,25 @@
-# How To Deploy
-
-## Prepare Google Cloud project(s)
-
-For minimum setup, only one project is needed. The project will include:
-
-- dataset hosting
-- service account hosting
-- ic and dam hosting
-
-More information for cross project/environment scenarios:
-
-- data hosting project: the GCP project hosting datasets. For example, this project owns the data buckets or tabular data that is being shared with the researcher.
-- service account project: the GCP project hosting service accounts for
-  researchers. DAM allocates service accounts that represent the user for accessing dataset.
-- server (IC/DAM) hosting project: the GCP project hosting IC and DAM server.
-
-### Install Google Cloud SDK
-
-https://cloud.google.com/sdk/docs
-
-<<<<<<< HEAD
-```bash
-gcloud auth application-default login
-gcloud auth login
-
-export GCP_USERNAME=<project-admin-account, e.g. user@example.com>
-gcloud config set account ${GCP_USERNAME?}
-```
-=======
+# How To Deploy Federated Access
+
+## Before you start
+
+To deploy federated access you must create a Google Cloud project. This project
+will include the following:
+
+*  dataset hosting
+*  service account hosting
+*  ic and dam hosting
+
+The following projects are used for the cross project and environment scenarios:
+
+*   Data hosting project: the GCP project hosting datasets.
+
+    For example, this project owns the data buckets or tabular data shared with
+    the researcher.
+
+*  Service account project: the GCP project hosting service accounts for
+   researchers. DAM allocates service accounts that represent the user for
+   accessing dataset.
+
 *  Server (IC/DAM) hosting project: the GCP project hosting IC and DAM server.
 
 ## Install Google Cloud SDK
@@ -163,36 +155,8 @@
 variable.
 
 ## Configure a production environment
->>>>>>> 90374fb3
-
-### Setup one project
-
-- create a gcp project using the GCP Developer Console.
-- the following setup script deploys components with some default settings and is useful for testing (for production deployments, see a section below):
-  - IC and DAM are deployed on [GAE Flex](https://cloud.google.com/appengine/docs/flexible/) in [us-central](https://cloud.google.com/appengine/docs/locations)
-  - [CloudSQL](https://cloud.google.com/sql/docs/postgres/) is deployed for [Hydra](https://github.com/ory/hydra) in [us-central1](https://cloud.google.com/sql/docs/mysql/locations):
-    - type: "postgres"
-    - name: "hydra"
-    - username: "hydra"
-    - password: "hydra"
-
-  ```bash
-  export PROJECT=<gcp-project-id>
-  ./deploy.bash
-  ```
-
-- see `deploy.bash` for more details, also check config files:
-  - [IC's config.json](https://github.com/GoogleCloudPlatform/healthcare-federated-access-services/blob/master/deploy/config/ic-template/config_master_main_latest.json)
-  - [IC's permissions.json](https://github.com/GoogleCloudPlatform/healthcare-federated-access-services/blob/master/deploy/config/ic-template/permissions_master_main_latest.json)
-  - [IC's secrets.json](https://github.com/GoogleCloudPlatform/healthcare-federated-access-services/blob/master/deploy/config/ic-template/secrets_master_main_latest.json)
-  - [DAM's config.json](https://github.com/GoogleCloudPlatform/healthcare-federated-access-services/blob/master/deploy/config/dam-template/config_master_main_latest.json)
-  - [DAM's permissions.json](https://github.com/GoogleCloudPlatform/healthcare-federated-access-services/blob/master/deploy/config/dam-template/permissions_master_main_latest.json)
-  - [DAM's secrets.json](https://github.com/GoogleCloudPlatform/healthcare-federated-access-services/blob/master/deploy/config/dam-template/secrets_master_main_latest.json)
-- for production environments, please review the `deploy.bash` script and make edits to the setting indicated above, paying special attention to security configuration such as:
-  - CloudSQL `username` and `password`.
-  - [DAM's permissions.json](https://github.com/GoogleCloudPlatform/healthcare-federated-access-services/blob/master/deploy/config/dam-template/permissions_master_main_latest.json) file list of DAM administrators.
-  - [IC's permissions.json](https://github.com/GoogleCloudPlatform/healthcare-federated-access-services/blob/master/deploy/config/ic-template/permissions_master_main_latest.json) file list of IC administrators.
-  - [DAM's secrets.json](https://github.com/GoogleCloudPlatform/healthcare-federated-access-services/blob/master/deploy/config/dam-template/secrets_master_main_latest.json) [IC's secrets.json](https://github.com/GoogleCloudPlatform/healthcare-federated-access-services/blob/master/deploy/config/ic-template/secrets_master_main_latest.json) OAuth client credentials, Idp client credentials and RSA keys for signing.
+
+1.  Run the following setup script:
 
     ```
     openssl genrsa -out private.pem 2048
@@ -201,13 +165,6 @@
     cat public.pem
     ```
 
-<<<<<<< HEAD
-- also take extra care to not add or change anything that can expose Hydra's admin endpoints outside the VM (nginx is configured to guard this in the sample setup).
-
-## Test with test client
-
-In a browser, open `https://ic-dot-${ic-hosting-project}.appspot.com/identity/hydra-test` and `https://dam-dot-${dam-hosting-project}.appspot.com/dam/hydra-test`
-=======
 1.  Edit `deploy.bash` and ensure the following is configured correctly:
 
     *  The CloudSQL `username` and `password`.
@@ -249,5 +206,4 @@
     *  See `deploy.bash -h` for options on how to not build and deploy unneeded
        components. Once you have familiarized yourself with these options,
        edit your production deploy script so these unwanted components are
-       removed permanently.
->>>>>>> 90374fb3
+       removed permanently.