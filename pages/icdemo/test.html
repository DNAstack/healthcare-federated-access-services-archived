<!--
 Copyright 2019 Google LLC

 Licensed under the Apache License, Version 2.0 (the "License");
 you may not use this file except in compliance with the License.
 You may obtain a copy of the License at

      http://www.apache.org/licenses/LICENSE-2.0

 Unless required by applicable law or agreed to in writing, software
 distributed under the License is distributed on an "AS IS" BASIS,
 WITHOUT WARRANTIES OR CONDITIONS OF ANY KIND, either express or implied.
 See the License for the specific language governing permissions and
 limitations under the License.
-->

<html>
  <head>
    <link rel="stylesheet" href="/static/css/icdemo-test.css">
    <script src="https://ajax.googleapis.com/ajax/libs/jquery/3.3.1/jquery.min.js"></script>
    <script>
<<<<<<< HEAD
      var clientId = "903cfaeb-57d9-4ef6-5659-04377794ed65";
      var clientSecret = "48f7e552-d9b7-42f3-ba76-e5ab5b3c70ab";
      var scope = "openid+offline+profile+identities+account_admin+ga4gh_passport_v1";
      var loginURL = "_HYDRA_URL_/oauth2/auth?audience=&client_id=" + clientId + "&nonce=_NONCE_&redirect_uri=_REDIRECT_&response_type=code&scope="+ scope +"&state=_STATE_";
      var tokenURL = "_HYDRA_URL_/oauth2/token";
      var userinfoURL = "_HYDRA_URL_/userinfo";
      var tokenQuery = "grant_type=authorization_code&redirect_uri=_REDIRECT_&code=_AUTH_CODE_";
=======
      var winParams = new URLSearchParams(window.location.search);
      var clientId = winParams.get('client_id') || "903cfaeb-57d9-4ef6-5659-04377794ed65";
      var clientSecret = winParams.get('client_secret') || "48f7e552-d9b7-42f3-ba76-e5ab5b3c70ab";
      // IMPORTANT: Scopes "account_admin" and "link" should only be requested when the user is
      // actively requesting the account to be modified or linked.
      var defaultScope = "openid+offline+profile+identities+ga4gh_passport_v1";
      var linkScope = defaultScope + "+account_admin+link";
      var loginURL = "_HYDRA_URL_/oauth2/auth?audience=&client_id=" + clientId + "&nonce=_NONCE_&redirect_uri=_REDIRECT_&response_type=code&scope=_SCOPE_&state=_STATE_";
      var tokenURL = "_HYDRA_URL_/oauth2/token";
      var userinfoURL = "_HYDRA_URL_/userinfo";
      var authCodeExchangeToken = "grant_type=authorization_code&redirect_uri=_REDIRECT_&code=_AUTH_CODE_";
      var refreshExchangeToken = "grant_type=refresh_token&redirect_uri=_REDIRECT_&refresh_token=_REFRESH_TOKEN_";
      var realm = "master";
      var accountURL = "_IC_URL_/identity/scim/v2/_REALM_/Me?client_id=" + clientId + "&client_secret=" + clientSecret;
      var refreshToken = "";
>>>>>>> 758d9978

      function validateState(stateID, nonce) {
        var state = window.localStorage.getItem('state');
        if (!state) {
          displayError(`request with invalid 'state' ${stateID}, no 'state' in database`,
                       `app maybe under attack or test page refreshed using same code.`);
          return false;
        }
        var s = JSON.parse(state);
        if (s.id !== stateID) {
          displayError(`request with invalid 'state' ${stateID}, 'state' in database is ${s.id}`, `app maybe under attack.`);
          return false;
        }
        if (s.nonce && s.nonce !== nonce) {
          displayError(`request with invalid 'nonce' ${nonce}, 'nonce' in database is ${s.nonce}`, `app maybe under attack.`);
          return false;
        }
        clientId = s.clientId
        clientSecret = s.clientSecret

        window.localStorage.removeItem('state');
        return true;
      }

      function init() {
<<<<<<< HEAD
        var params = new URLSearchParams(window.location.search);
        var code = params.get('code');
        if (code) {
          $("#auth_code").val(code);
          var state = params.get('state');
          // validateState(state);
        }
        var hydraUrl = $("#hydra_url").val();
        if (hydraUrl.includes("//localhost:")) {
          var port = new URL(hydraUrl).port;
          hydraUrl = `${window.location.protocol}//${window.location.hostname}:${port}`;
          $("#hydra_url").val(hydraUrl);
=======
        var hydraUrl = $("#hydra_url").val();
        if (hydraUrl.includes("//localhost:")) {
          var port = new URL(hydraUrl).port;
          hydraUrl = `${window.location.protocol}//${window.location.hostname}:${port}`;
          $("#hydra_url").val(hydraUrl);
          port = new URL($("#ic_url").val()).port;
          $("#ic_url").val(`${window.location.protocol}//${window.location.hostname}:${port}`);
        }
        var code = winParams.get('code');
        if (code) {
          $("#auth_code").val(code);
          validateState(winParams.get('state'), winParams.get('nonce'));
          if (window.localStorage.getItem('primary_token')) {
            linkAccount(code);
          }
>>>>>>> 758d9978
        }
      }

      function randomString(length) {
        var charset = '0123456789ABCDEFGHIJKLMNOPQRSTUVXYZabcdefghijklmnopqrstuvwxyz'
        result = ''

        while (length > 0) {
          var bytes = new Uint8Array(16);
          var random = window.crypto.getRandomValues(bytes);

          random.forEach(function(c) {
            if (length == 0) {
              return;
            }
            if (c < charset.length) {
              result += charset[c];
              length--;
            }
          });
        }
        return result;
      }

      function makeURL(pattern, token, state, nonce) {
        var redirect = window.location.href.split("?")[0];
        state = state || "";
        nonce = nonce || "";
<<<<<<< HEAD
        return pattern.replace(/_AUTH_CODE_/g, encodeURIComponent(token))
=======
        return pattern.replace(/_PATH_/g, encodeURI(path))
                      .replace(/_AUTH_CODE_/g, encodeURIComponent(token))
                      .replace(/_REFRESH_TOKEN_/g, encodeURIComponent(token))
>>>>>>> 758d9978
                      .replace(/_REDIRECT_/g, encodeURIComponent(redirect))
                      .replace(/_HYDRA_URL_/g, encodeURI($("#hydra_url").val()))
                      .replace(/_TOKEN_/g, encodeURIComponent($("#passport").val()))
                      .replace(/_STATE_/g, state)
                      .replace(/_NONCE_/g, nonce)
      }
<<<<<<< HEAD
      function auth() {
=======

      function auth(scope) {
>>>>>>> 758d9978
        var stateID = randomString(16);
        var nonce = ""; // not supplying nonce for code flow
        var state = {
          id: stateID,
          nonce: nonce,
          clientId: clientId,
          clientSecret: clientSecret
        };
        window.localStorage.setItem('state', JSON.stringify(state));

<<<<<<< HEAD
        var nonce = randomString(16);
        window.localStorage.setItem('nonce', nonce);

        var url = makeURL(loginURL, /*token*/ undefined, stateID, nonce);
        window.location.href = url;
      }

=======
        var url = makeURL(loginURL, /*token*/ undefined, scope || defaultScope, stateID, nonce);
        window.location.href = url;
      }

      function linkauth() {
        var authCode = $("#auth_code").val();
        var tok = $("#access_token").val();
        if (authCode && !tok) {
          displayError("must exchange code first (assuming it has the 'link' scope)...");
          return;
        }
        if (tok) {
          window.localStorage.setItem('primary_token', tok)
        }
        auth(linkScope);
      }

>>>>>>> 758d9978
      function tokenExchange() {
        var authCode = $("#auth_code").val();
        if (!authCode) {
          displayError("must login first...");
          return;
        }
        var url = makeURL(tokenURL);
        $.ajax({
          url: url,
          type: "POST",
          data: makeURL(authCodeExchangeToken, authCode),
          beforeSend: function(xhr){xhr.setRequestHeader('Authorization', 'Basic ' + btoa(clientId+":"+clientSecret));},
          success: function(resp) {
            $("#log").text("Authorization: " + JSON.stringify(resp, undefined, 2));
            $("#access_token").val(resp.access_token);
            $("#refresh_token").val(resp.refresh_token||"")
            refreshToken = resp.refresh_token;
          },
          error: function(err) {
            displayError("token exchange failed", "", JSON.stringify(err, undefined, 2));
          }
        });
      }
<<<<<<< HEAD
=======

      function linkAccount(authCode) {
        var primaryToken = window.localStorage.getItem('primary_token');
        window.localStorage.removeItem('primary_token');
        $("#access_token").val(primaryToken);
        var url = makeURL(tokenURL);
        $.ajax({
          url: url,
          type: "POST",
          data: makeURL(authCodeExchangeToken, authCode),
          beforeSend: function(xhr){xhr.setRequestHeader('Authorization', 'Basic ' + btoa(clientId+":"+clientSecret));},
          success: function(resp) {
            scimLink(primaryToken, resp.access_token);
          },
          error: function(err) {
            displayError("token exchange (for linking) failed", "", JSON.stringify(err, undefined, 2));
          }
        });
      }

      function scimLink(primaryToken, linkToken) {
        var url = makeURL(accountURL);
        var data = `{"schemas":["urn:ietf:params:scim:api:messages:2.0:PatchOp"],"Operations":[{"op":"add","path":"emails","value":"X-Link-Authorization"}]}`;
        $.ajax({
          url: url,
          type: "PATCH",
          contentType: "application/json; charset=utf-8",
          dataType: "json",
          data: data,
          processData: false,
          beforeSend: function(xhr){
            xhr.setRequestHeader('Authorization', 'Bearer ' + primaryToken);
            xhr.setRequestHeader('X-Link-Authorization', 'Bearer ' + linkToken);
          },
          success: function(resp) {
            $("#log").text("LINK ACCOUNT SUCCESS:\n\n" + JSON.stringify(resp, undefined, 2));
          },
          error: function(err, status, info) {
            displayError("link account failed", `status: "${status}", info: "${info}"`, JSON.stringify(err, undefined, 2));
          }
        });
      }

>>>>>>> 758d9978
      function userinfo() {
        var tok = $("#access_token").val();
        if (!tok) {
          displayError("must login first...");
          return;
        }
        var url = makeURL(userinfoURL);
        $.ajax({
          url: url,
          type: "GET",
          beforeSend: function(xhr){xhr.setRequestHeader('Authorization', 'Bearer ' + tok)},
          success: function(resp) {
            $("#log").text("Userinfo: " + JSON.stringify(resp, undefined, 2));
          },
          error: function(err) {
            displayError("user info failed", "", JSON.stringify(err, undefined, 2));
          }
        });
      }

      function refresh() {
        if (!refreshToken) {
          $("#log").text("must login first...");
          return;
        }
        var url = makeURL(tokenURL);
        $.ajax({
          url: url,
          type: "POST",
          data: makeURL(refreshExchangeToken, refreshToken),
          beforeSend: function(xhr){xhr.setRequestHeader('Authorization', 'Basic ' + btoa(clientId+":"+clientSecret));},
          success: function(resp) {
            $("#log").text("Authorization: " + JSON.stringify(resp, undefined, 2));
            $("#access_token").val(resp.access_token);
            $("#refresh_token").val(resp.refresh_token);
            refreshToken = resp.refresh_token;
          },
          error: function(err) {
            displayError("refresh token failed", "", JSON.stringify(err, undefined, 2));
          }
        });
      }
<<<<<<< HEAD
=======

      function accountInfo() {
        var tok = $("#access_token").val();
        if (!tok) {
          $("#log").text("must login first...");
          return;
        }
        var url = makeURL(accountURL);
        $.ajax({
          url: url,
          type: "GET",
          beforeSend: function(xhr){xhr.setRequestHeader('Authorization', 'Bearer ' + tok)},
          success: function(resp) {
            $("#log").text("Account Info:\n\n" + JSON.stringify(resp, undefined, 2));
          },
          error: function(err) {
            displayError("account info failed", "", JSON.stringify(err, undefined, 2));
          }
        });
      }

>>>>>>> 758d9978
      function displayResult(result) {
        $("#log").text(JSON.stringify(result, undefined, 2));
      }
      function displaySuccess(str) {
        clearError();
        $("#log").text(str);
      }
      function clearError() {
        $('#error_info').addClass("hidden");
      }
      function displayError(error, desc, hint) {
        $('#error').text(error);
        $('#error_desc').text(desc || "");
        $('#error_hint').text(hint || "");
        $('#error_info').removeClass("hidden");
      }
      function clearPage() {
        window.localStorage.removeItem('primary_token');
        window.location.href = makeURL("_PATH_");
      }
      function debugJWT(selector) {
        var token = $(selector).val();
        window.open("https://jwt.io/#debugger-io?token="+token);
      }
    </script>
  </head>
  <body onload="init()">
    <h1>IC Test Page</h1>
    <div id="error_info" class="error-info hidden">
      <div id="error" class="error"></div>
      <div id="error_desc" class="error-desc"></div>
      <div id="error_hint" class="error-hint"></div>
    </div>
    <div class="box">
<<<<<<< HEAD
      <h3>1. Auth on Hydra</h3>
      <input id="hydra_url" style="width:100%" value="${HYDRA_URL}">
=======
      <h3>1. Auth using Hydra</h3>
      <input id="hydra_url" style="width:50%" value="${HYDRA_URL}">
      <input id="ic_url" style="width:49%" value="${IC_URL}">
>>>>>>> 758d9978
      <div>
        <a class="btn blue" onclick="auth()">Login</a>
        <a class="btn white" onclick="$('#hydra_url').val('${HYDRA_URL}');">Default Hydra</a>
      </div>
    </div>
    <div class="box">
      <h3>2. Get Authentication Code</h3>
      <textarea id="auth_code" rows="4" style="width:100%" readonly></textarea>
      <div>
        <a class="btn blue" onclick="tokenExchange()">Token Exchange</a>
      </div>
    </div>
    <div class="box">
<<<<<<< HEAD
      <h3>3. fetch userinfo</h3>
      <textarea id="token" rows="7" style="width:100%" readonly></textarea>
=======
      <h3>3. Tokens</h3>
      Access: <textarea id="access_token" rows="7" style="width:100%" readonly></textarea>
      Refresh: <textarea id="refresh_token" rows="1" style="width:100%" readonly></textarea>
>>>>>>> 758d9978
      <div>
        <a class="btn black" onclick="userinfo()">Token Userinfo</a>
        <a class="btn black" onclick="refresh()">Refresh Token</a>
        <a class="btn black" onclick="accountInfo()">Account Info</a>
        <a class="btn white" onclick="debugJWT('#access_token')">JWT.IO</a>
      </div>
    </div>

    <pre id="log"></pre>
  </body>
</html><|MERGE_RESOLUTION|>--- conflicted
+++ resolved
@@ -19,15 +19,6 @@
     <link rel="stylesheet" href="/static/css/icdemo-test.css">
     <script src="https://ajax.googleapis.com/ajax/libs/jquery/3.3.1/jquery.min.js"></script>
     <script>
-<<<<<<< HEAD
-      var clientId = "903cfaeb-57d9-4ef6-5659-04377794ed65";
-      var clientSecret = "48f7e552-d9b7-42f3-ba76-e5ab5b3c70ab";
-      var scope = "openid+offline+profile+identities+account_admin+ga4gh_passport_v1";
-      var loginURL = "_HYDRA_URL_/oauth2/auth?audience=&client_id=" + clientId + "&nonce=_NONCE_&redirect_uri=_REDIRECT_&response_type=code&scope="+ scope +"&state=_STATE_";
-      var tokenURL = "_HYDRA_URL_/oauth2/token";
-      var userinfoURL = "_HYDRA_URL_/userinfo";
-      var tokenQuery = "grant_type=authorization_code&redirect_uri=_REDIRECT_&code=_AUTH_CODE_";
-=======
       var winParams = new URLSearchParams(window.location.search);
       var clientId = winParams.get('client_id') || "903cfaeb-57d9-4ef6-5659-04377794ed65";
       var clientSecret = winParams.get('client_secret') || "48f7e552-d9b7-42f3-ba76-e5ab5b3c70ab";
@@ -43,7 +34,6 @@
       var realm = "master";
       var accountURL = "_IC_URL_/identity/scim/v2/_REALM_/Me?client_id=" + clientId + "&client_secret=" + clientSecret;
       var refreshToken = "";
->>>>>>> 758d9978
 
       function validateState(stateID, nonce) {
         var state = window.localStorage.getItem('state');
@@ -69,20 +59,6 @@
       }
 
       function init() {
-<<<<<<< HEAD
-        var params = new URLSearchParams(window.location.search);
-        var code = params.get('code');
-        if (code) {
-          $("#auth_code").val(code);
-          var state = params.get('state');
-          // validateState(state);
-        }
-        var hydraUrl = $("#hydra_url").val();
-        if (hydraUrl.includes("//localhost:")) {
-          var port = new URL(hydraUrl).port;
-          hydraUrl = `${window.location.protocol}//${window.location.hostname}:${port}`;
-          $("#hydra_url").val(hydraUrl);
-=======
         var hydraUrl = $("#hydra_url").val();
         if (hydraUrl.includes("//localhost:")) {
           var port = new URL(hydraUrl).port;
@@ -98,7 +74,6 @@
           if (window.localStorage.getItem('primary_token')) {
             linkAccount(code);
           }
->>>>>>> 758d9978
         }
       }
 
@@ -123,29 +98,25 @@
         return result;
       }
 
-      function makeURL(pattern, token, state, nonce) {
+      function makeURL(pattern, token, scope, state, nonce) {
+        var path = window.location.protocol + "//" + window.location.hostname + (window.location.port ? ":" + window.location.port : "") + window.location.pathname;
         var redirect = window.location.href.split("?")[0];
         state = state || "";
         nonce = nonce || "";
-<<<<<<< HEAD
-        return pattern.replace(/_AUTH_CODE_/g, encodeURIComponent(token))
-=======
         return pattern.replace(/_PATH_/g, encodeURI(path))
                       .replace(/_AUTH_CODE_/g, encodeURIComponent(token))
                       .replace(/_REFRESH_TOKEN_/g, encodeURIComponent(token))
->>>>>>> 758d9978
                       .replace(/_REDIRECT_/g, encodeURIComponent(redirect))
                       .replace(/_HYDRA_URL_/g, encodeURI($("#hydra_url").val()))
+                      .replace(/_IC_URL_/g, encodeURI($("#ic_url").val()))
                       .replace(/_TOKEN_/g, encodeURIComponent($("#passport").val()))
+                      .replace(/_SCOPE_/g, scope || defaultScope)
+                      .replace(/_REALM_/g, realm)
                       .replace(/_STATE_/g, state)
                       .replace(/_NONCE_/g, nonce)
       }
-<<<<<<< HEAD
-      function auth() {
-=======
 
       function auth(scope) {
->>>>>>> 758d9978
         var stateID = randomString(16);
         var nonce = ""; // not supplying nonce for code flow
         var state = {
@@ -156,15 +127,6 @@
         };
         window.localStorage.setItem('state', JSON.stringify(state));
 
-<<<<<<< HEAD
-        var nonce = randomString(16);
-        window.localStorage.setItem('nonce', nonce);
-
-        var url = makeURL(loginURL, /*token*/ undefined, stateID, nonce);
-        window.location.href = url;
-      }
-
-=======
         var url = makeURL(loginURL, /*token*/ undefined, scope || defaultScope, stateID, nonce);
         window.location.href = url;
       }
@@ -182,7 +144,6 @@
         auth(linkScope);
       }
 
->>>>>>> 758d9978
       function tokenExchange() {
         var authCode = $("#auth_code").val();
         if (!authCode) {
@@ -206,8 +167,6 @@
           }
         });
       }
-<<<<<<< HEAD
-=======
 
       function linkAccount(authCode) {
         var primaryToken = window.localStorage.getItem('primary_token');
@@ -251,7 +210,6 @@
         });
       }
 
->>>>>>> 758d9978
       function userinfo() {
         var tok = $("#access_token").val();
         if (!tok) {
@@ -294,8 +252,6 @@
           }
         });
       }
-<<<<<<< HEAD
-=======
 
       function accountInfo() {
         var tok = $("#access_token").val();
@@ -317,7 +273,6 @@
         });
       }
 
->>>>>>> 758d9978
       function displayResult(result) {
         $("#log").text(JSON.stringify(result, undefined, 2));
       }
@@ -352,35 +307,27 @@
       <div id="error_hint" class="error-hint"></div>
     </div>
     <div class="box">
-<<<<<<< HEAD
-      <h3>1. Auth on Hydra</h3>
-      <input id="hydra_url" style="width:100%" value="${HYDRA_URL}">
-=======
       <h3>1. Auth using Hydra</h3>
       <input id="hydra_url" style="width:50%" value="${HYDRA_URL}">
       <input id="ic_url" style="width:49%" value="${IC_URL}">
->>>>>>> 758d9978
       <div>
         <a class="btn blue" onclick="auth()">Login</a>
+        <a class="btn black" onclick="linkauth()">Link Account</a>
         <a class="btn white" onclick="$('#hydra_url').val('${HYDRA_URL}');">Default Hydra</a>
+        <a class="btn white" onclick="clearPage()">Clear</a>
       </div>
     </div>
     <div class="box">
-      <h3>2. Get Authentication Code</h3>
+      <h3>2. Authentication Code</h3>
       <textarea id="auth_code" rows="4" style="width:100%" readonly></textarea>
       <div>
         <a class="btn blue" onclick="tokenExchange()">Token Exchange</a>
       </div>
     </div>
     <div class="box">
-<<<<<<< HEAD
-      <h3>3. fetch userinfo</h3>
-      <textarea id="token" rows="7" style="width:100%" readonly></textarea>
-=======
       <h3>3. Tokens</h3>
       Access: <textarea id="access_token" rows="7" style="width:100%" readonly></textarea>
       Refresh: <textarea id="refresh_token" rows="1" style="width:100%" readonly></textarea>
->>>>>>> 758d9978
       <div>
         <a class="btn black" onclick="userinfo()">Token Userinfo</a>
         <a class="btn black" onclick="refresh()">Refresh Token</a>
