--- conflicted
+++ resolved
@@ -17,6 +17,7 @@
 
 import (
 	"context"
+	"flag"
 	"os"
 
 	"github.com/GoogleCloudPlatform/healthcare-federated-access-services/gcp/storage" /* copybara-comment: gcp_storage */
@@ -26,20 +27,15 @@
 )
 
 func main() {
-<<<<<<< HEAD
-	if len(os.Args) < 3 {
-		glog.Fatalf("Usage: ic_reset <project> <service>")
-=======
 	args := make([]string, len(os.Args))
 	copy(args, os.Args)
 	flag.Parse()
 
 	if len(args) < 3 {
 		glog.Fatalf("Usage: ic_reset <project> <service> [path]")
->>>>>>> 90374fb3
 	}
-	project := os.Args[1]
-	service := os.Args[2]
+	project := args[1]
+	service := args[2]
 	path := "deploy/config"
 	if len(args) > 3 {
 		path = args[3]
